// errors.go
// Copyright(c) 2023 Matt Pharr, licensed under the GNU Public License, Version 3.
// SPDX: GPL-3.0-only

package main

import (
	"errors"
	"fmt"
	"net/rpc"
	"os"
	"strings"
)

// Aviation-related
var (
	ErrClearedForUnexpectedApproach = errors.New("Cleared for unexpected approach")
	ErrFixNotInRoute                = errors.New("Fix not in aircraft's route")
	ErrInvalidAltitude              = errors.New("Altitude above aircraft's ceiling")
	ErrInvalidApproach              = errors.New("Invalid approach")
	ErrInvalidCommandSyntax         = errors.New("Invalid command syntax")
	ErrInvalidHeading               = errors.New("Invalid heading")
	ErrNoAircraftForCallsign        = errors.New("No aircraft exists with specified callsign")
	ErrNoController                 = errors.New("No controller with that callsign")
	ErrNotLaunchController          = errors.New("Not signed in as the launch controller")
	ErrNoFlightPlan                 = errors.New("No flight plan has been filed for aircraft")
	ErrNoValidArrivalFound          = errors.New("Unable to find a valid arrival")
	ErrNoValidDepartureFound        = errors.New("Unable to find a valid departure")
	ErrNotBeingHandedOffToMe        = errors.New("Aircraft not being handed off to current controller")
	ErrNotPointedOutToMe            = errors.New("Aircraft not being pointed out to current controller")
	ErrNotClearedForApproach        = errors.New("Aircraft has not been cleared for an approach")
	ErrNotFlyingRoute               = errors.New("Aircraft is not currently flying its assigned route")
	ErrOtherControllerHasTrack      = errors.New("Another controller is already tracking the aircraft")
	ErrUnableCommand                = errors.New("Unable")
	ErrUnknownAircraftType          = errors.New("Unknown aircraft type")
	ErrUnknownAirport               = errors.New("Unknown airport")
	ErrUnknownApproach              = errors.New("Unknown approach")
	ErrUnknownRunway                = errors.New("Unknown runway")
)

// Sim/server-related
var (
	ErrControllerAlreadySignedIn = errors.New("Controller with that callsign already signed in")
	ErrDuplicateSimName          = errors.New("A sim with that name already exists")
	ErrInvalidControllerToken    = errors.New("Invalid controller token")
	ErrNoNamedSim                = errors.New("No Sim with that name")
	ErrNoSimForControllerToken   = errors.New("No Sim running for controller token")
	ErrRPCTimeout                = errors.New("RPC call timed out")
	ErrRPCVersionMismatch        = errors.New("Client and server RPC versions don't match")
	ErrRestoringSavedState       = errors.New("Errors during state restoration")
	ErrInvalidPassword           = errors.New("Invalid password")
)

var errorStringToError = map[string]error{
	ErrClearedForUnexpectedApproach.Error(): ErrClearedForUnexpectedApproach,
	ErrFixNotInRoute.Error():                ErrFixNotInRoute,
	ErrInvalidAltitude.Error():              ErrInvalidAltitude,
	ErrInvalidApproach.Error():              ErrInvalidApproach,
	ErrInvalidCommandSyntax.Error():         ErrInvalidCommandSyntax,
	ErrInvalidHeading.Error():               ErrInvalidHeading,
	ErrNoAircraftForCallsign.Error():        ErrNoAircraftForCallsign,
	ErrNoController.Error():                 ErrNoController,
	ErrNoFlightPlan.Error():                 ErrNoFlightPlan,
	ErrNoValidDepartureFound.Error():        ErrNoValidDepartureFound,
	ErrNotBeingHandedOffToMe.Error():        ErrNotBeingHandedOffToMe,
	ErrNotPointedOutToMe.Error():            ErrNotPointedOutToMe,
	ErrNotClearedForApproach.Error():        ErrNotClearedForApproach,
	ErrNotFlyingRoute.Error():               ErrNotFlyingRoute,
	ErrOtherControllerHasTrack.Error():      ErrOtherControllerHasTrack,
	ErrUnableCommand.Error():                ErrUnableCommand,
	ErrUnknownAircraftType.Error():          ErrUnknownAircraftType,
	ErrUnknownAirport.Error():               ErrUnknownAirport,
	ErrUnknownApproach.Error():              ErrUnknownApproach,
	ErrUnknownRunway.Error():                ErrUnknownRunway,
	ErrControllerAlreadySignedIn.Error():    ErrControllerAlreadySignedIn,
	ErrDuplicateSimName.Error():             ErrDuplicateSimName,
	ErrInvalidControllerToken.Error():       ErrInvalidControllerToken,
	ErrNoNamedSim.Error():                   ErrNoNamedSim,
	ErrNoSimForControllerToken.Error():      ErrNoSimForControllerToken,
	ErrRPCTimeout.Error():                   ErrRPCTimeout,
	ErrRPCVersionMismatch.Error():           ErrRPCVersionMismatch,
	ErrRestoringSavedState.Error():          ErrRestoringSavedState,
	ErrInvalidPassword.Error():              ErrInvalidPassword,
}

func TryDecodeError(e error) error {
	if err, ok := errorStringToError[e.Error()]; ok {
		return err
	}
	return e
}

///////////////////////////////////////////////////////////////////////////
// STARS

type STARSError struct {
	error
}

func NewSTARSError(msg string) *STARSError {
	return &STARSError{errors.New(msg)}
}

var (
	ErrSTARSCommandFormat     = NewSTARSError("FORMAT")
	ErrSTARSDuplicateBeacon   = NewSTARSError("DUP BCN")
	ErrSTARSIllegalATIS       = NewSTARSError("ILL ATIS")
	ErrSTARSIllegalAirport    = NewSTARSError("ILL AIRPORT")
	ErrSTARSIllegalCode       = NewSTARSError("ILL CODE")
	ErrSTARSIllegalFix        = NewSTARSError("ILL FIX")
	ErrSTARSIllegalFlight     = NewSTARSError("ILL FLIGHT")
<<<<<<< HEAD
	ErrSTARSIllegalFunc       = NewSTARSError("ILL FUNC")
=======
	ErrSTARSIllegalFunction   = NewSTARSError("ILL FNCT")
>>>>>>> ac26ad2f
	ErrSTARSIllegalLine       = NewSTARSError("ILL LINE")
	ErrSTARSIllegalMap        = NewSTARSError("ILL MAP")
	ErrSTARSIllegalParam      = NewSTARSError("ILL PARAM")
	ErrSTARSIllegalPosition   = NewSTARSError("ILL POS")
	ErrSTARSIllegalRPC        = NewSTARSError("ILL RPC") // CRDA runway pair config
	ErrSTARSIllegalRunway     = NewSTARSError("ILL RWY")
	ErrSTARSIllegalScratchpad = NewSTARSError("ILL SCR")
	ErrSTARSIllegalSector     = NewSTARSError("ILL SECTOR")
	ErrSTARSIllegalText       = NewSTARSError("ILL TEXT")
	ErrSTARSIllegalTrack      = NewSTARSError("ILL TRK")
	ErrSTARSIllegalValue      = NewSTARSError("ILL VALUE")
	ErrSTARSNoFlight          = NewSTARSError("NO FLIGHT")
)

var starsErrorRemap = map[error]*STARSError{
	ErrClearedForUnexpectedApproach: ErrSTARSIllegalValue,
	ErrFixNotInRoute:                ErrSTARSIllegalFix,
	ErrInvalidAltitude:              ErrSTARSIllegalValue,
	ErrInvalidApproach:              ErrSTARSIllegalValue,
	ErrInvalidCommandSyntax:         ErrSTARSCommandFormat,
	ErrInvalidHeading:               ErrSTARSIllegalValue,
	ErrNoAircraftForCallsign:        ErrSTARSNoFlight,
	ErrNoController:                 ErrSTARSIllegalSector,
	ErrNoFlightPlan:                 ErrSTARSIllegalFlight,
	ErrNotBeingHandedOffToMe:        ErrSTARSIllegalTrack,
	ErrNotPointedOutToMe:            ErrSTARSIllegalTrack,
	ErrNotClearedForApproach:        ErrSTARSIllegalValue,
	ErrNotFlyingRoute:               ErrSTARSIllegalValue,
	ErrOtherControllerHasTrack:      ErrSTARSIllegalTrack,
	ErrUnableCommand:                ErrSTARSIllegalValue,
	ErrUnknownAircraftType:          ErrSTARSIllegalParam,
	ErrUnknownAirport:               ErrSTARSIllegalAirport,
	ErrUnknownApproach:              ErrSTARSIllegalValue,
	ErrUnknownRunway:                ErrSTARSIllegalValue,
}

func GetSTARSError(e error) *STARSError {
	if se, ok := e.(*STARSError); ok {
		return se
	}

	if _, ok := e.(rpc.ServerError); ok {
		if err, ok := errorStringToError[e.Error()]; ok {
			e = err
		}
	}

	if se, ok := starsErrorRemap[e]; ok {
		return se
	}

	lg.Errorf("%v: unexpected error passed to GetSTARSError", e)
	return ErrSTARSCommandFormat
}

///////////////////////////////////////////////////////////////////////////

// ErrorLogger is a small utility class used to log errors when validating
// the parsed JSON scenarios. It tracks context about what is currently
// being validated and accumulates multiple errors, making it possible to
// log errors while still continuing validation.
type ErrorLogger struct {
	// Tracked via Push()/Pop() calls to remember what we're looking at if
	// an error is found.
	hierarchy []string
	// Actual error messages to report.
	errors []string
}

func (e *ErrorLogger) Push(s string) {
	e.hierarchy = append(e.hierarchy, s)
}

func (e *ErrorLogger) Pop() {
	e.hierarchy = e.hierarchy[:len(e.hierarchy)-1]
}

func (e *ErrorLogger) ErrorString(s string, args ...interface{}) {
	e.errors = append(e.errors, strings.Join(e.hierarchy, " / ")+": "+fmt.Sprintf(s, args...))
}

func (e *ErrorLogger) Error(err error) {
	e.errors = append(e.errors, strings.Join(e.hierarchy, " / ")+": "+err.Error())
}

func (e *ErrorLogger) HaveErrors() bool {
	return len(e.errors) > 0
}

func (e *ErrorLogger) PrintErrors(lg *Logger) {
	// Two loops so they aren't interleaved with logging to stdout
	if lg != nil {
		for _, err := range e.errors {
			lg.Errorf("%+v", err)
		}
	}
	for _, err := range e.errors {
		fmt.Fprintln(os.Stderr, err)
	}
}

func (e *ErrorLogger) String() string {
	return strings.Join(e.errors, "\n")
}<|MERGE_RESOLUTION|>--- conflicted
+++ resolved
@@ -109,11 +109,8 @@
 	ErrSTARSIllegalCode       = NewSTARSError("ILL CODE")
 	ErrSTARSIllegalFix        = NewSTARSError("ILL FIX")
 	ErrSTARSIllegalFlight     = NewSTARSError("ILL FLIGHT")
-<<<<<<< HEAD
 	ErrSTARSIllegalFunc       = NewSTARSError("ILL FUNC")
-=======
 	ErrSTARSIllegalFunction   = NewSTARSError("ILL FNCT")
->>>>>>> ac26ad2f
 	ErrSTARSIllegalLine       = NewSTARSError("ILL LINE")
 	ErrSTARSIllegalMap        = NewSTARSError("ILL MAP")
 	ErrSTARSIllegalParam      = NewSTARSError("ILL PARAM")
