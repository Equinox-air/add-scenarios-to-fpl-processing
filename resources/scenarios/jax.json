--- conflicted
+++ resolved
@@ -1,2246 +1,1973 @@
-{
-  "tracon": "JAX",
-  "airports": {
-    "KCRG": {
-      "approaches": {
-        "I32": {
-          "cifp_id": "I32",
-          "tower_controller": "CRG_TWR"
-        },
-        "R14": {
-          "cifp_id": "R14",
-          "tower_controller": "CRG_TWR"
-        },
-        "R32": {
-          "cifp_id": "R32",
-          "tower_controller": "CRG_TWR"
-        }
-      },
-      "departure_routes": {
-        "32": {
-          "GNV": {
-            "cleared_altitude": 2000,
-            "waypoints": "KCRG-14/h321 GNV"
-          },
-          "OCF": {
-            "cleared_altitude": 2000,
-            "waypoints": "KCRG-14/h321 OCF"
-          },
-          "AYS": {
-            "cleared_altitude": 2000,
-            "waypoints": "KCRG-14/h321 AYS"
-          },
-          "TAY": {
-            "cleared_altitude": 2000,
-            "waypoints": "KCRG-14/h321 TAY"
-          },
-          "SAWGY": {
-            "cleared_altitude": 2000,
-            "waypoints": "KCRG-14/h321 SAWGY"
-          }
-        },
-        "14": {
-          "GNV": {
-            "cleared_altitude": 2000,
-            "waypoints": "KCRG-32/h141 GNV"
-          },
-          "OCF": {
-            "cleared_altitude": 2000,
-            "waypoints": "KCRG-32/h141 OCF"
-          },
-          "AYS": {
-            "cleared_altitude": 2000,
-            "waypoints": "KCRG-32/h141 AYS"
-          },
-          "TAY": {
-            "cleared_altitude": 2000,
-            "waypoints": "KCRG-32/h141 TAY"
-          },
-          "SAWGY": {
-            "cleared_altitude": 2000,
-            "waypoints": "KCRG-32/h141 SAWGY"
-          }
-        }
-      },
-      "departures": [
-        {
-          "airlines": [
-            {
-              "icao": "N"
-            }
-          ],
-          "destination": "KFMY",
-          "exit": "GNV",
-          "route": "GNV OCF VARZE LAL V521 QUINCY"
-        },
-        {
-          "airlines": [
-            {
-              "icao": "N"
-            }
-          ],
-          "destination": "KEYW",
-          "exit": "OCF",
-          "route": "OCF VARZE LAL"
-        },
-        {
-          "airlines": [
-            {
-              "icao": "N"
-            }
-          ],
-          "destination": "KBHM",
-          "exit": "AYS",
-          "route": "AYS WANDS"
-        },
-        {
-          "airlines": [
-            {
-              "icao": "N"
-            }
-          ],
-          "destination": "KECP",
-          "exit": "TAY",
-          "route": "TAY"
-        },
-        {
-          "airlines": [
-            {
-              "icao": "N"
-            }
-          ],
-          "destination": "KFXE",
-          "exit": "SAWGY",
-          "route": "SAWGY PRMUS DEBRL"
-        }
-      ],
-      "exit_categories": {
-        "AYS": "North",
-        "SAWGY": "South",
-        "GNV": "South",
-        "OCF": "South",
-        "TAY": "West"
-      }
-    },
-    "KJAX": {
-      "atpa_volumes": {
-        "8": {
-          "runway_threshold": "KJAX-8",
-          "heading": 77,
-          "max_heading_deviation": 90,
-          "floor": 100,
-          "ceiling": 15000,
-          "length": 40,
-          "left_width": 3000,
-          "right_width": 2500
-        },
-        "14": {
-          "runway_threshold": "KJAX-14",
-          "heading": 137,
-          "max_heading_deviation": 90,
-          "floor": 100,
-          "ceiling": 15000,
-          "length": 40,
-          "left_width": 3000,
-          "right_width": 2500
-        },
-        "26": {
-          "runway_threshold": "KJAX-26",
-          "heading": 257,
-          "max_heading_deviation": 90,
-          "floor": 100,
-          "ceiling": 15000,
-          "length": 40,
-          "left_width": 3000,
-          "right_width": 2500
-        },
-        "32": {
-          "runway_threshold": "KJAX-32",
-          "heading": 317,
-          "max_heading_deviation": 90,
-          "floor": 100,
-          "ceiling": 15000,
-          "length": 40,
-          "left_width": 3000,
-          "right_width": 2500
-        }
-      },
-      "approaches": {
-        "I8": {
-          "cifp_id": "IY8",
-          "tower_controller": "JAX_TWR"
-        },
-        "RZ8": {
-          "cifp_id": "RZ8",
-          "tower_controller": "JAX_TWR"
-        },
-        "I14": {
-          "cifp_id": "IY14",
-          "tower_controller": "JAX_TWR"
-        },
-        "R14": {
-          "cifp_id": "RZ14",
-          "tower_controller": "JAX_TWR"
-        },
-        "I26": {
-          "cifp_id": "IY26",
-          "tower_controller": "JAX_TWR"
-        },
-        "R26": {
-          "cifp_id": "RZ26",
-          "tower_controller": "JAX_TWR"
-        },
-        "R32": {
-          "cifp_id": "RZ32",
-          "tower_controller": "JAX_TWR"
-        }
-      },
-      "approach_regions": {
-        "8": {
-          "heading_tolerance": 90,
-          "near_distance": 5,
-          "near_half_width": 3,
-          "far_half_width": 6,
-          "region_length": 30,
-          "descent_distance": 10,
-          "descent_altitude": 1900,
-          "above_altitude_tolerance": 2000,
-          "below_altitude_tolerance": 1000,
-          "reference_point": "30.49623,-81.70001",
-          "reference_heading": 77,
-          "reference_length": 30,
-          "reference_altitude": 0
-        },
-        "14": {
-          "heading_tolerance": 90,
-          "near_distance": 5,
-          "far_half_width": 6,
-          "near_half_width": 3,
-          "region_length": 30,
-          "descent_distance": 10,
-          "descent_altitude": 1700,
-          "above_altitude_tolerance": 2000,
-          "below_altitude_tolerance": 1000,
-          "reference_point": "30.49219,-81.70088",
-          "reference_heading": 137,
-          "reference_length": 30,
-          "reference_altitude": 0
-        },
-        "26": {
-          "heading_tolerance": 90,
-          "near_distance": 5,
-          "near_half_width": 3,
-          "far_half_width": 6,
-          "region_length": 25,
-          "descent_distance": 10,
-          "descent_altitude": 1500,
-          "above_altitude_tolerance": 2000,
-          "below_altitude_tolerance": 1000,
-          "reference_point": "30.50539,-81.67000",
-          "reference_heading": 257,
-          "reference_length": 25,
-          "reference_altitude": 0
-        },
-        "32": {
-          "heading_tolerance": 90,
-          "near_distance": 5,
-          "far_half_width": 6,
-          "near_half_width": 3,
-          "region_length": 25,
-          "descent_distance": 10,
-          "descent_altitude": 1500,
-          "above_altitude_tolerance": 2000,
-          "below_altitude_tolerance": 1000,
-          "reference_point": "30.47840,-81.68227",
-          "reference_heading": 317,
-          "reference_length": 25,
-          "reference_altitude": 0
-        }
-      },
-      "converging_runways": [
-        {
-          "runways": [
-            "8",
-            "14"
-          ],
-          "leader_directions": [
-            "N",
-            "N"
-          ],
-          "tie_symbol": "/",
-          "stagger_symbol": "0",
-          "tie_offset": 2.5
-        },
-        {
-          "runways": [
-            "26",
-            "32"
-          ],
-          "leader_directions": [
-            "N",
-            "N"
-          ],
-          "tie_symbol": "/",
-          "stagger_symbol": "0",
-          "tie_offset": 2.5
-        }
-      ],
-      "departure_routes": {
-        "8": {
-          "ALLMA,BAXLY": {
-            "cleared_altitude": 3000,
-            "sid": "BRSTL1",
-            "waypoints": "KJAX-26/h080 TEREE BRSTL"
-          },
-          "WISPR": {
-            "cleared_altitude": 3000,
-            "sid": "CROSB2",
-            "waypoints": "KJAX-26/h080 GIGLZ CROSB"
-          },
-          "EXBOX,OMN": {
-            "cleared_altitude": 3000,
-            "sid": "EXBOX2",
-            "waypoints": "KJAX-26/h140 SAWGY"
-          },
-          "CAPPS": {
-            "cleared_altitude": 3000,
-            "sid": "JETIN2",
-            "waypoints": "KJAX-26/h80 DURTE JETIN ELAGE ZOOSS"
-          },
-          "JAYJA": {
-            "cleared_altitude": 3000,
-            "sid": "JETIN2",
-            "waypoints": "KJAX-26/h80 DURTE JETIN FELTZ"
-          },
-          "SAWGY": {
-            "cleared_altitude": 3000,
-            "sid": "SAWGY3",
-            "waypoints": "KJAX-26/h140 CRG SAWGY"
-          }
-        },
-        "26": {
-          "ALLMA,BAXLY": {
-            "cleared_altitude": 3000,
-            "sid": "BRSTL1",
-            "waypoints": "KJAX-8/h320 TEREE BRSTL"
-          },
-          "WISPR": {
-            "cleared_altitude": 3000,
-            "sid": "CROSB2",
-            "waypoints": "KJAX-8/h320 GIGLZ CROSB"
-          },
-          "EXBOX,OMN": {
-            "cleared_altitude": 3000,
-            "sid": "EXBOX2",
-            "waypoints": "KJAX-8/h220 SAWGY"
-          },
-          "CAPPS": {
-            "cleared_altitude": 3000,
-            "sid": "JETIN2",
-            "waypoints": "KJAX-8/h260 DURTE JETIN ELAGE ZOOSS"
-          },
-          "JAYJA": {
-            "cleared_altitude": 3000,
-            "sid": "JETIN2",
-            "waypoints": "KJAX-8/h260 DURTE JETIN FELTZ"
-          },
-          "SAWGY": {
-            "cleared_altitude": 3000,
-            "sid": "SAWGY3",
-            "waypoints": "KJAX-8/h220 CRG SAWGY"
-          }
-        }
-      },
-      "departures": [
-        {
-          "airlines": [
-            {
-              "icao": "FFT"
-            },
-            {
-              "icao": "UPS"
-            }
-          ],
-          "destination": "TJSJ",
-          "exit": "EXBOX",
-          "route": "EXBOX PRMUS DEBRL ATTIK Y585 BEERD Y185 VENDS Y306 HAGIT Y290 BEANO"
-        },
-        {
-          "airlines": [
-            {
-              "icao": "UPS"
-            },
-            {
-              "icao": "AAL"
-            },
-            {
-              "icao": "FFT"
-            },
-            {
-              "icao": "JIA"
-            }
-          ],
-          "destination": "KPHL",
-          "exit": "WISPR",
-          "route": "WISPR JROSS BARTL J121 SWL JIIMS3"
-        },
-        {
-          "airlines": [
-            {
-              "icao": "EDV"
-            },
-            {
-              "icao": "JBU"
-            }
-          ],
-          "destination": "KJFK",
-          "exit": "WISPR",
-          "route": "WISPR JROSS BARTL J121 SIE CAMRN4"
-        },
-        {
-          "airlines": [
-            {
-              "icao": "SWA"
-            },
-            {
-              "icao": "AAY"
-            }
-          ],
-          "destination": "KBNA",
-          "exit": "ALLMA",
-          "route": "ALLMA YANTI THRSR WESSN JAGIR SWFFT2"
-        },
-        {
-          "airlines": [
-            {
-              "icao": "UAL",
-              "fleet": "short"
-            },
-            {
-              "icao": "FFT"
-            }
-          ],
-          "destination": "KDEN",
-          "exit": "ALLMA",
-          "route": "ALLMA YANTI GIFFY WONEE WRIGL OATHE CLASH4"
-        },
-        {
-          "airlines": [
-            {
-              "icao": "AAL",
-              "fleet": "short"
-            },
-            {
-              "icao": "UAL",
-              "fleet": "short"
-            }
-          ],
-          "destination": "KORD",
-          "exit": "ALLMA",
-          "route": "ALLMA THRSR Q118 KAILL Q118 VOSTK Q118 HEVAN BONNT VEECK5"
-        },
-        {
-          "airlines": [
-            {
-              "icao": "ASH"
-            },
-            {
-              "icao": "UAL",
-              "fleet": "short"
-            }
-          ],
-          "destination": "KIAH",
-          "exit": "CAPPS",
-          "route": "CAPPS CABLO DEFUN J2 SJI NNCEE1"
-        },
-        {
-          "airlines": [
-            {
-              "icao": "UPS"
-            },
-            {
-              "icao": "SCX"
-            }
-          ],
-          "destination": "KRSW",
-          "exit": "JAYJA",
-          "route": "JAYJA INPIN SHFTY5"
-        },
-        {
-          "airlines": [
-            {
-              "icao": "AAL",
-              "fleet": "short"
-            }
-          ],
-          "destination": "KDFW",
-          "exit": "CAPPS",
-          "route": "CAPPS CABLO DEFUN J2 CEW KH06M MCB PNUTS BEREE2"
-        },
-        {
-          "airlines": [
-            {
-              "icao": "SWA"
-            }
-          ],
-          "destination": "KBWI",
-          "exit": "WISPR",
-          "route": "WISPR JROSS MULLS J79 TYI JAGEM THHMP RAVNN6"
-        },
-        {
-          "airlines": [
-            {
-              "icao": "ENY"
-            },
-            {
-              "fleet": "short",
-              "icao": "AAL"
-            }
-          ],
-          "destination": "KMIA",
-          "exit": "EXBOX",
-          "route": "EXBOX PRMUS DEBRL CSTAL2"
-        },
-        {
-          "airlines": [
-            {
-              "icao": "JBU"
-            },
-            {
-              "icao": "SIL"
-            },
-            {
-              "fleet": "short",
-              "icao": "UAL"
-            }
-          ],
-          "destination": "KFLL",
-          "exit": "EXBOX",
-          "route": "EXBOX PRMUS CUUDA2"
-        },
-        {
-          "airlines": [
-            {
-              "fleet": "short",
-              "icao": "DAL"
-            },
-            {
-              "icao": "SWA"
-            }
-          ],
-          "destination": "KATL",
-          "exit": "BAXLY",
-          "route": "BAXLY LAIRI LARZZ SITTH2"
-        },
-        {
-          "airlines": [
-            {
-              "icao": "SWA"
-            },
-            {
-              "icao": "AAY"
-            }
-          ],
-          "destination": "KBNA",
-          "exit": "ALLMA",
-          "route": "ALLMA YANTI THRSR WESSN JAGIR SWFFT2"
-        }
-      ],
-      "exit_categories": {
-        "ALLMA": "North",
-        "BAXLY": "North",
-        "WISPR": "North",
-        "EXBOX": "South",
-        "CAPPS": "West",
-        "JAYJA": "West",
-        "SAWGY": "South"
-      },
-      "tower_list": 1
-    },
-    "KSGJ": {
-      "approaches": {
-        "I31": {
-          "cifp_id": "I31",
-          "tower_controller": "SGJ_TWR"
-        },
-        "R31": {
-          "cifp_id": "R31",
-          "tower_controller": "SGJ_TWR"
-        },
-        "R13": {
-          "cifp_id": "R13",
-          "tower_controller": "SGJ_TWR"
-        }
-      },
-      "departure_routes": {
-        "13": {
-          "MMKAY": {
-            "cleared_altitude": 2000,
-            "waypoints": "KSGJ-31/h130 MMKAY"
-          },
-          "FOXAM": {
-            "cleared_altitude": 2000,
-            "waypoints": "KSGJ-31/h130 FOXAM"
-          },
-          "VIYAP": {
-            "cleared_altitude": 2000,
-            "waypoints": "KSGJ-31/h130 VIYAP" 
-          },
-          "SSI": {
-            "cleared_altitude": 2000,
-            "waypoints": "KSGJ-31/h130 SSI"
-          },
-          "HABLE": {
-            "cleared_altitude": 2000,
-            "waypoints": "KSGJ-31/h130 HABLE"
-          },
-          "KENLL": {
-            "cleared_altitude": 2000,
-            "waypoints": "KSGJ-31/h130 KENLL"
-          },
-          "OCF": {
-            "cleared_altitude": 2000,
-            "waypoints": "KSGJ-31/h130 OCF"
-          }
-        },
-        "31": {
-          "MMKAY": {
-            "cleared_altitude": 2000,
-            "waypoints": "KSGJ-13/h310 MMKAY"
-          },
-          "FOXAM": {
-            "cleared_altitude": 2000,
-            "waypoints": "KSGJ-13/h310 FOXAM"
-          },
-          "VIYAP": {
-            "cleared_altitude": 2000,
-            "waypoints": "KSGJ-13/h310 VIYAP" 
-          },
-          "SSI": {
-            "cleared_altitude": 2000,
-            "waypoints": "KSGJ-13/h310 SSI"
-          },
-          "HABLE": {
-            "cleared_altitude": 2000,
-            "waypoints": "KSGJ-13/h310 HABLE"
-          },
-          "KENLL": {
-            "cleared_altitude": 2000,
-            "waypoints": "KSGJ-13/h310 KENLL"
-          },
-          "OCF": {
-            "cleared_altitude": 2000,
-            "waypoints": "KSGJ-13/h310 OCF"
-          }
-        }
-      },
-      "departures": [
-        {
-          "airlines": [
-            {
-              "icao": "N"
-            }
-          ],
-          "destination": "KAPF",
-          "exit": "MMKAY",
-          "route": "MMKAY T210 PUNQU YOJIX T343 FEBRO QUNCY"
-        },
-        {
-          "airlines": [
-            {
-              "icao": "N"
-            }
-          ],
-          "destination": "KMLB",
-          "exit": "FOXAM",
-          "route": "FOXAM T208 INDIA"
-        },
-        {
-          "airlines": [
-            {
-              "icao": "EJA"
-            }
-          ],
-          "destination": "KIAD",
-          "exit": "VIYAP",
-          "route": "VIYAP Q87 JROSS FLO RDU DORRN CAVLR5"
-        },
-        {
-          "airlines": [
-            {
-              "icao": "N"
-            }
-          ],
-          "destination": "KMJX",
-          "exit": "SSI",
-          "route": "SSI WISPR RUBYS V1 INLET RAPVY JOSCH CVI ARICE V139 RADDS"
-        },
-        {
-          "airlines": [
-            {
-              "icao": "N"
-            }
-          ],
-          "destination": "KGKT",
-          "exit": "HABLE",
-          "route": "HABLE"
-        },
-        {
-          "airlines": [
-            {
-              "icao": "EJA"
-            }
-          ],
-          "destination": "KPBI",
-          "exit": "KENLL",
-          "route": "KENLL CPTAN3"
-        },
-        {
-          "airlines": [
-            {
-              "icao": "N"
-            }
-          ],
-          "destination": "KSRQ",
-          "exit": "OCF",
-          "route": "OCF VARZE BREKR"
-        }
-      ],
-      "exit_categories": {
-        "MMKAY": "South",
-        "FOXAM": "South",
-        "VIYAP": "North",
-        "SSI": "North",
-        "HABLE": "North",
-        "KENLL": "South",
-        "OCF": "South"
-      }
-    }
-  },
-  "airspace": {
-    "boundaries": {
-      "JAXS": [
-        "N29.22.49.948,W81.31.09.942",
-        "N29.22.49.939,W81.31.19.995",
-        "N29.24.03.081,W81.33.50.721",
-        "N29.24.09.067,W81.36.01.892",
-        "N29.23.31.800,W81.38.06.072",
-        "N29.22.54.939,W81.39.03.951",
-        "N29.23.00.450,W82.01.27.669",
-        "N29.22.00.451,W82.02.58.125",
-        "N29.43.45.966,W82.14.01.482",
-        "N30.02.59.758,W82.16.59.652",
-        "N29.47.59.933,W82.39.59.900",
-        "N29.47.59.553,W82.53.59.832",
-        "N29.12.13.881,W82.52.44.652",
-        "N28.44.29.965,W82.42.59.877",
-        "N28.37.59.661,W82.02.29.619",
-        "N28.43.47.254,W81.56.26.082",
-        "N28.51.35.837,W81.46.41.888",
-        "N28.59.59.200,W81.42.29.560",
-        "N28.59.59.087,W81.29.59.106",
-        "N29.12.29.051,W81.29.58.139"
-      ],
-      "JAXN": [
-        "N29.22.49.954,W81.31.09.954",
-        "N29.22.50.850,W81.31.18.929",
-        "N29.24.03.051,W81.33.50.417",
-        "N29.24.08.727,W81.36.01.318",
-        "N29.23.31.658,W81.38.06.099",
-        "N29.22.54.804,W81.39.03.901",
-        "N29.23.00.943,W82.01.28.079",
-        "N29.22.00.769,W82.02.58.867",
-        "N29.43.44.769,W82.14.01.295",
-        "N30.43.26.732,W82.22.57.833",
-        "N30.59.56.241,W82.10.55.798",
-        "N30.59.56.200,W81.36.04.455",
-        "N30.53.47.330,W81.19.17.903",
-        "N30.39.45.151,W81.12.55.263",
-        "N30.35.55.519,W80.57.36.685",
-        "N29.51.16.953,W81.01.40.132",
-        "N29.49.23.464,W81.33.57.401",
-        "N29.49.22.980,W81.33.58.657",
-        "N29.22.49.881,W81.31.09.924",
-        "N29.22.48.935,W81.31.17.479",
-        "N29.12.21.069,W81.29.53.802"
-      ]
-    },
-    "volumes": {
-      "JAX_N_APP": [
-        {
-          "boundaries": [
-            "JAXN"
-          ],
-          "lower": 0,
-          "upper": 15000
-        },
-        {
-          "boundaries": [
-            "JAXS"
-          ],
-          "lower": 0,
-          "upper": 10000
-        }
-      ]
-    }
-  },
-  "arrival_groups": {
-    "AYS": [
-      {
-        "airlines": {
-          "KSGJ": [
-            {
-              "airport": "KBHM",
-              "icao": "N"
-            }
-          ]
-        },
-        "initial_altitude": 14000,
-        "initial_controller": "JAX_57_CTR",
-        "route": "LGC AYS CRG",
-        "initial_speed": 250,
-        "waypoints": "LGC AYS CRG SGJ"
-      }
-    ],
-    "WILON": [
-      {
-        "airlines": {
-          "KCRG": [
-            {
-              "airport": "KLZU",
-              "icao": "N"
-            }
-          ]
-        },
-        "initial_altitude": 14000,
-        "initial_controller": "JAX_15_CTR",
-        "route": "WILON",
-        "initial_speed": 250,
-        "waypoints": "N029.43.22.702,W082.17.48.255 N029.50.06.958,W082.09.14.617/a11000/ho KCRG"
-      },
-      {
-        "airlines": {
-          "KSGJ": [
-            {
-              "airport": "KTPA",
-              "icao": "N"
-            }
-          ]
-        },
-        "initial_altitude": 14000,
-        "initial_controller": "JAX_15_CTR",
-        "route": "WILON",
-        "initial_speed": 250,
-        "waypoints": "KTPA WILON SGJ"
-      }
-    ],
-    "OMN": [
-      {
-        "airlines": {
-          "KSGJ": [
-            {
-              "airport": "KMLB",
-              "icao": "N"
-            }
-          ]
-        },
-        "initial_altitude": 14000,
-        "initial_controller": "JAX_57_CTR",
-        "route": "SMYRA OMN",
-        "initial_speed": 250,
-        "waypoints": "SMYRA OMN SGJ"
-      }
-    ],
-    "OCF": [
-      {
-        "airlines": {
-          "KCRG": [
-            {
-              "airport": "KLAL",
-              "icao": "N"
-            }
-          ]
-        },
-        "initial_altitude": 5000,
-        "initial_controller": "JAX_V_APP",
-        "route": "OCF JEVAG",
-        "initial_speed": 250,
-        "waypoints": "N029.34.27.400,W081.53.11.033 N029.42.28.313,W081.46.15.695/ho JEVAG KCRG"
-      },
-      {
-        "airlines": {
-          "KSGJ": [
-            {
-              "airport": "KAPF",
-              "icao": "N"
-            },
-            {
-              "airport": "KSRQ",
-              "icao": "N"
-            }
-          ]
-        },
-        "initial_altitude": 10000,
-        "initial_controller": "JAX_V_APP",
-        "route": "VARZE OCF",
-        "initial_speed": 250,
-        "waypoints": "N029.42.19.592,W081.45.01.345/ho/h045 SGJ"
-      }
-    ],
-    "ALLMA": [
-      {
-        "airlines": {
-          "KCRG": [
-            {
-              "airport": "KRYY",
-              "icao": "N"
-            }
-          ]
-        },
-        "initial_altitude": 12200,
-        "initial_controller": "JAX_79_CTR",
-        "route": "ALLMA",
-        "initial_speed": 250,
-        "waypoints": "N031.16.42.172,W082.24.32.799 N031.06.25.908,W082.20.41.894/a11000/h165/ho CRG"
-      }
-    ],
-    "ORL": [
-      {
-        "airlines": {
-          "KCRG": [
-            {
-              "airport": "KMTH",
-              "icao": "N"
-            }
-          ]
-        },
-        "initial_altitude": 4000,
-        "initial_controller": "DAB_N_APP",
-        "route": "SWAGS ORL",
-        "initial_speed": 250,
-        "waypoints": "N029.29.47.688,W081.25.47.012 N029.39.48.414,W081.26.44.553/ho CRG"
-      }
-    ],
-    "ESENT": [
-      {
-        "airlines": {
-          "KCRG": [
-            {
-              "airport": "KALB",
-              "icao": "LXJ"
-            }
-          ]
-        },
-        "initial_altitude": 19500,
-        "initial_controller": "JAX_54_CTR",
-        "route": "WURFL ESENT",
-        "initial_speed": 250,
-        "waypoints": "N031.12.34.108,W081.11.12.692 N031.02.30.924,W081.14.51.842/a11000/ho CRG"
-      }
-    ],
-    "ALCRN1": [
-      {
-        "airlines": {},
-        "initial_altitude": 15000,
-        "initial_speed": 250,
-        "initial_controller": "JAX_79_CTR",
-        "star": "ALCRN1",
-        "waypoints": "ALLMA/a23000- ALCRN/a12000-14000 SNKEM/a4000+"
-      }
-    ],
-    "LUNNI1": [
-      {
-        "airlines": {
-          "KJAX": [
-            {
-              "airport": "KPHL",
-              "icao": "SKW"
-            },
-            {
-              "airport": "KPHL",
-              "fleet": "short",
-              "icao": "AAL"
-            },
-            {
-              "airport": "KJFK",
-              "fleet": "short",
-              "icao": "DAL"
-            },
-            {
-              "airport": "KJFK",
-              "fleet": "short",
-              "icao": "AAL"
-            },
-            {
-              "airport": "KJFK",
-              "icao": "JBU"
-            },
-            {
-              "airport": "KBOS",
-              "icao": "JBU"
-            },
-            {
-              "airport": "KLGA",
-              "icao": "JBU"
-            }
-          ]
-        },
-        "initial_altitude": 20400,
-        "initial_controller": "JAX_54_CTR",
-        "initial_speed": 250,
-        "star": "LUNNI1",
-        "runway_waypoints": {
-          "KJAX": {
-            "8": "LUNNI/a8000-12000/s250 SAVAE/a6000-7000 PENSE/a4000/s210 RUMEE/h257",
-            "14": "LUNNI/a8000-12000/s250 WADIG/a5000-6000/s230 DEDDA/a3000/s210",
-            "26": "LUNNI/a8000-12000/s250 LAYON/a3000/s210",
-            "32": "LUNNI/a8000-12000/s250 SSAWW/a6000-7000/s230 ZAXIT/a4000/s210 PALSY PEPIE/h137"
-          }
-        },
-<<<<<<< HEAD
-        "waypoints": "N031.18.26.213,W081.11.25.327 N031.13.31.601,W081.13.02.638/ho GOTBE LUNNI/a8000-12000/s250"
-=======
-        "waypoints": "N031.09.26.379,W081.15.52.597 GOTBE/ho LUNNI/a8000-12000/s250"
->>>>>>> 403af69d
-      }
-    ],
-    "MARQO2": [
-      {
-        "airlines": {
-          "KJAX": [
-            {
-              "airport": "KLAX",
-              "icao": "JBU"
-            },
-            {
-              "airport": "KLAX",
-              "fleet": "short",
-              "icao": "AAL"
-            },
-            {
-<<<<<<< HEAD
-=======
-              "airport": "KJFK",
-              "fleet": "short",
-              "icao": "DAL"
-            },
-            {
-              "airport": "KJFK",
-              "fleet": "short",
-              "icao": "AAL"
-            },
-            {
-              "airport": "KJFK",
-              "icao": "JBU"
-            },
-            {
-              "airport": "KBOS",
-              "icao": "JBU"
-            },
-            {
-              "airport": "KLGA",
-              "icao": "JBU"
-            }
-          ]
-        },
-        "initial_altitude": 6000,
-        "expect_approach": "I8",
-        "initial_controller": "JAX_N_APP",
-        "initial_speed": 250,
-        "star": "LUNNI1",
-        "scratchpad": "I8",
-        "waypoints": "SAVAE/a6000-7000 PENSE/a4000/s210/ho RUMEE/h257"
-      }
-    ],
-    "MARQO2": [
-      {
-        "airlines": {
-          "KJAX": [
-            {
-              "airport": "KLAX",
-              "icao": "JBU"
-            },
-            {
-              "airport": "KLAX",
-              "fleet": "short",
-              "icao": "AAL"
-            },
-            {
->>>>>>> 403af69d
-              "airport": "KLAX",
-              "fleet": "short",
-              "icao": "DAL"
-            },
-            {
-              "airport": "KDFW",
-              "fleet": "short",
-              "icao": "AAL"
-            },
-            {
-              "airport": "KDFW",
-              "icao": "SKW"
-            },
-            {
-              "airport": "KDAL",
-              "icao": "SWA"
-            },
-            {
-              "airport": "KHOU",
-              "icao": "SWA"
-            },
-            {
-              "airport": "KIAH",
-              "fleet": "short",
-              "icao": "UAL"
-            },
-            {
-              "airport": "KIAH",
-              "icao": "SKW"
-            }
-          ]
-        },
-<<<<<<< HEAD
-        "initial_altitude": 16000,
-=======
-        "initial_altitude": 14000,
->>>>>>> 403af69d
-        "initial_controller": "JAX_77_CTR",
-        "initial_speed": 250,
-        "star": "MARQO2",
-        "runway_waypoints": {
-          "KJAX": {
-            "8": "COROE/a9000-12000/s250 NATII/a5000-6000/s230 GUTTY/a3000/s210/h103",
-            "14": "COROE/a9000-12000/s250 TASCH/a5000-6000 DIPDE/a3000/s210",
-            "26": "COROE/a9000-12000/s250 GWIIZ/a5000-6000 EGAGE/a4000/s210 NOMTE OLEKE/h077",
-            "32": "COROE/a9000-12000/s250 GWIIZ/a5000-6000 HITTS ACENE/a4000/s210 CALIM PEPIE/h137"
-          }
-        },
-        "waypoints": "CAMJO/a13000-16000 MARQO/ho COROE/a9000-12000/s250"
-<<<<<<< HEAD
-=======
-      }
-    ],
-    "MARQO2_FE": [
-      {
-        "airlines": {
-          "KJAX": [
-            {
-              "airport": "KLAX",
-              "icao": "JBU"
-            },
-            {
-              "airport": "KLAX",
-              "fleet": "short",
-              "icao": "AAL"
-            },
-            {
-              "airport": "KLAX",
-              "fleet": "short",
-              "icao": "DAL"
-            },
-            {
-              "airport": "KDFW",
-              "fleet": "short",
-              "icao": "AAL"
-            },
-            {
-              "airport": "KDFW",
-              "icao": "SKW"
-            },
-            {
-              "airport": "KDAL",
-              "icao": "SWA"
-            },
-            {
-              "airport": "KHOU",
-              "icao": "SWA"
-            },
-            {
-              "airport": "KIAH",
-              "fleet": "short",
-              "icao": "UAL"
-            },
-            {
-              "airport": "KIAH",
-              "icao": "SKW"
-            }
-          ]
-        },
-        "initial_altitude": 9000,
-        "expect_approach": "I8",
-        "initial_controller": "JAX_R_APP",
-        "initial_speed": 250,
-        "star": "MARQO2",
-        "scratchpad": "I8",
-        "waypoints": "COROE/a9000/s250 N030.28.36.167,W082.14.12.456/ho NATII/a5000-6000/s230 GUTTY/a3000/s210/h103"
-      }
-    ],
-    "MONIA": [
-      {
-        "airlines": {
-          "KFHB": [
-            {
-              "airport": "KDAL",
-              "icao": "EJA"
-            },
-            {
-              "airport": "KBFM",
-              "icao": "LXJ"
-            },
-            {
-              "airport": "KPNS",
-              "icao": "N",
-              "fleet": "fastGA"
-            }
-          ]
-        },
-          "assigned_altitude": 8000,
-          "initial_altitude": 10000,
-          "initial_controller": "JAX_77_CTR",
-          "initial_speed": 250,
-          "route": "/. MONIA",
-          "waypoints": "CAMJO MARQO/ho MONIA"
->>>>>>> 403af69d
-      }
-    ],
-    "OHDEA1": [
-      {
-        "airlines": {
-          "KJAX": [
-            {
-              "airport": "KATL",
-              "fleet": "short",
-              "icao": "DAL"
-            },
-            {
-              "airport": "KATL",
-              "icao": "SWA"
-            },
-            {
-              "airport": "KBNA",
-              "icao": "AAY"
-            },
-            {
-              "airport": "KMEM",
-              "icao": "FDX"
-            },
-            {
-              "airport": "KORD",
-              "icao": "AAL",
-              "fleet": "short"
-            },
-            {
-              "airport": "KORD",
-              "icao": "UAL",
-              "fleet": "short"
-            },
-            {
-              "airport": "KMDW",
-              "icao": "SWA"
-            },
-            {
-              "airport": "KSDF",
-              "icao": "UPS"
-            },
-            {
-              "airport": "KCVG",
-              "fleet": "short",
-              "icao": "DAL"
-            }
-          ]
-        },
-        "initial_altitude": 24000,
-        "initial_controller": "JAX_79_CTR",
-        "initial_speed": 250,
-        "star": "OHDEA1",
-        "runway_waypoints": {
-          "KJAX": {
-            "8": "KIPLE/a7000-10000/s250 KITZO/a5000-6000/s230 CEDOT/a3000/s210/h150",
-            "14": "KIPLE/a7000-10000/s250 MAHKA/a5000-6000/s230 ORTAR/a3000/s210/h145",
-            "26": "KIPLE/a7000-10000/s250 MATLL/a6000-7000/s230 NANAA/a4000/s210 NOMTE OLEKE/h077",
-            "32": "KIPLE/a7000-10000/s250 NAMPE/a6000-7000/s230 ACENE/a4000/s230 CALIM PEPIE/h137"
-          }
-        },
-<<<<<<< HEAD
-        "waypoints": "ILTAC/a19000-24000 N031.19.01.561,W082.30.40.649/ho FORMB/a10000-13000 OHDEA KIPLE/a7000-11000/s250"
-=======
-        "waypoints": "N031.06.27.522,W082.19.03.402 FORMB/a10000-13000/ho OHDEA KIPLE/a7000-11000/s250"
-      }
-    ],
-    "OHDEA1_FE": [
-      {
-        "airlines": {
-          "KJAX": [
-            {
-              "airport": "KATL",
-              "fleet": "short",
-              "icao": "DAL"
-            },
-            {
-              "airport": "KATL",
-              "icao": "SWA"
-            },
-            {
-              "airport": "KBNA",
-              "icao": "AAY"
-            },
-            {
-              "airport": "KMEM",
-              "icao": "FDX"
-            },
-            {
-              "airport": "KORD",
-              "icao": "AAL",
-              "fleet": "short"
-            },
-            {
-              "airport": "KORD",
-              "icao": "UAL",
-              "fleet": "short"
-            },
-            {
-              "airport": "KMDW",
-              "icao": "SWA"
-            },
-            {
-              "airport": "KSDF",
-              "icao": "UPS"
-            },
-            {
-              "airport": "KCVG",
-              "fleet": "short",
-              "icao": "DAL"
-            }
-          ]
-        },
-        "initial_altitude": 12000,
-        "expect_approach": "I14",
-        "initial_controller":"JAX_R_APP",
-        "initial_speed": 250,
-        "star": "OHDEA1",
-        "scratchpad": "I14",
-        "waypoints": "KIPLE/a9000/s250 N030.47.30.540,W082.02.59.983/ho MAHKA/a5000-6000/s230 ORTAR/a3000/s210/h145"
->>>>>>> 403af69d
-      }
-    ],
-    "QUBEN1": [
-      {
-        "airlines": {
-          "KJAX": [
-            {
-              "airport": "KMIA",
-              "icao": "AAL"
-            },
-            {
-              "airport": "KFLL",
-              "icao": "JBU"
-            },
-            {
-              "airport": "KFLL",
-              "icao": "NKS"
-            }
-          ]
-        },
-        "initial_altitude": 20400,
-        "initial_controller": "JAX_57_CTR",
-        "initial_speed": 250,
-        "star": "QUBEN1",
-        "runway_waypoints": {
-          "KJAX": {
-            "8": "BETLE/a5000+/s230 PLANK WADOR/a3000/s210/h346",
-            "14": "BETLE/a5000+/s230 PLANK EYLND/a4000/s210 KRISO/a3000 DUNTE JAKRU/h317",
-            "26": "BETLE/a5000+/s230 GUTNE/a4000/s210 CLART/h084",
-            "32": "BETLE/a5000+/s230 GURDE/a3000/s210/h023"
-          }
-        },
-<<<<<<< HEAD
-        "waypoints": "N029.25.17.438,W081.25.20.892 SHINR/a16000-19000/ho BASSS POGIE/a12000-14000 QUBEN/a9000-12000/s250 BETLE/a5000+/s230"
-=======
-        "waypoints": "N029.30.37.758,W081.24.46.065 SHINR/a16000-19000/ho BASSS POGIE/a12000-14000 QUBEN/a9000-12000/s250 BETLE/a5000+/s230"
-      }
-    ],
-    "QUBEN1_FE": [
-      {
-        "airlines": {
-          "KJAX": [
-            {
-              "airport": "KMIA",
-              "icao": "AAL"
-            },
-            {
-              "airport": "KFLL",
-              "icao": "JBU"
-            },
-            {
-              "airport": "KFLL",
-              "icao": "NKS"
-            }
-          ]
-        },
-        "initial_altitude": 9000,
-        "expect_approach": "I8",
-        "initial_controller": "JAX_W_APP",
-        "initial_speed": 250,
-        "star": "QUBEN1",
-        "scratchpad": "I8",
-        "waypoints": "QUBEN/a9000-12000/s250 BETLE/a5000+/s230/ho PLANK WADOR/a3000/s210/h344"
->>>>>>> 403af69d
-      }
-    ],
-    "TEBOW1": [
-      {
-        "airlines": {
-          "KJAX": [
-            {
-              "airport": "KTPA",
-              "icao": "UAL"
-            },
-            {
-              "airport": "KRSW",
-              "icao": "SWA"
-            },
-            {
-              "airport": "KMCO",
-              "icao": "FFT"
-            },
-            {
-              "airport": "KMIA",
-              "icao": "ENY"
-            }
-          ]
-        },
-        "initial_altitude": 17000,
-        "initial_controller": "JAX_15_CTR",
-        "initial_speed": 250,
-        "star": "TEBOW1",
-        "runway_waypoints": {
-          "KJAX": {
-            "8": "TEBOW/a9000-12000/s250 JERZI/a5000+/s230 FAROT/a3000/s210/h038",
-            "14": "TEBOW/a9000-12000/s250 GRRAS/a5000+ KAYEM/a4000/s210 DUNTE JAKRU/h317",
-            "26": "TEBOW/a9000-12000/s250 BETLE/a5000+/s230 GUTNE/a4000/s210 CLART/h084",
-            "32": "TEBOW/a9000-12000/s250 BETLE/a5000+/s230 GURDE/a3000/s210/h023"
-          }
-        },
-        "waypoints": "HILIS/a17000+/s280 FABES/a12000-15000/ho TEBOW/a9000-12000/s250"
-      }
-    ],
-    "HOTAR1": [
-      {
-        "airlines": {
-          "KSGJ": [
-            {
-              "airport": "KJPX",
-              "icao": "EJA"
-            }
-          ]
-        },
-<<<<<<< HEAD
-        "initial_altitude": 40000,
-        "initial_controller": "JAX_54_CTR",
-        "initial_speed": 250,
-        "star": "BASLE.HOTAR1",
-        "waypoints": "BASLE WYTOK JABOR HOTAR HEBIN HABIK/h203"
-=======
-        "initial_altitude": 9000,
-        "expect_approach": "I8",
-        "initial_controller": "JAX_W_APP",
-        "initial_speed": 250,
-        "star": "TEBOW1",
-        "scratchpad": "I8",
-        "waypoints": "TEBOW/a9000-12000/s250 JERZI/a5000/s230/ho FAROT/a3000/s210/h038"
->>>>>>> 403af69d
-      }
-    ]
-  },
-  "control_positions": {
-    "JAX_15_CTR": {
-      "frequency": 133325,
-      "full_name": "Jacksonville Center",
-      "facility_id": "C",
-      "eram_facility": true,
-      "scope_char": "C",
-      "sector_id": "C15"
-    },
-    "JAX_54_CTR": {
-      "frequency": 124675,
-      "full_name": "Jacksonville center",
-      "facility_id": "C",
-      "eram_facility": true,
-      "scope_char": "C",
-      "sector_id": "C54"
-    },
-    "JAX_57_CTR": {
-      "frequency": 134005,
-      "full_name": "Jacksonville Center",
-      "facility_id": "C",
-      "eram_facility": true,
-      "scope_char": "C",
-      "sector_id": "C57"
-    },
-    "JAX_77_CTR": {
-      "frequency": 125375,
-      "full_name": "Jacksonville Center",
-      "facility_id": "C",
-      "eram_facility": true,
-      "scope_char": "C",
-      "sector_id": "C77"
-    },
-    "JAX_79_CTR": {
-      "frequency": 133700,
-      "full_name": "Jacksonville Center",
-      "facility_id": "C",
-      "eram_facility": true,
-      "scope_char": "C",
-      "sector_id": "C79"
-    },
-    "DAB_N_APP": {
-      "frequency": 125800,
-      "full_name": "Daytona Beach approach",
-      "facility_id": "1",
-      "scope_char": "1",
-      "sector_id": "1N"
-    },
-    "MCO_N_APP": {
-      "frequency": 121100,
-      "full_name": "Orlando approach",
-      "facility_id": "2",
-      "scope_char": "2",
-      "sector_id": "1N"
-    },
-    "TPA_E_APP": {
-      "frequency": 118150,
-      "full_name": "Tampa approach",
-      "facility_id": "3",
-      "scope_char": "3",
-      "sector_id": "1E"
-    },
-    "JAX_N_APP": {
-      "frequency": 127000,
-      "full_name": "Jacksonville approach",
-      "scope_char": "N",
-      "sector_id": "1N"
-    },
-    "JAX_W_APP": {
-      "frequency": 127775,
-      "full_name": "Jacksonville approach",
-      "scope_char": "W",
-      "sector_id": "1W"
-    },
-    "JAX_E_APP": {
-      "frequency": 132775,
-      "full_name": "Jacksonville approach",
-      "scope_char": "E",
-      "sector_id": "1E"
-    },
-    "JAX_R_APP": {
-      "frequency": 119000,
-      "full_name": "Jacksonville approach",
-      "scope_char": "R",
-      "sector_id": "1R"
-    },
-    "JAX_J_APP": {
-      "frequency": 119850,
-      "full_name": "Jacksonville approach",
-      "scope_char": "J",
-      "sector_id": "1J"
-    },
-    "JAX_S_APP": {
-      "frequency": 124900,
-      "full_name": "Jacksonville approach",
-      "scope_char": "S",
-      "sector_id": "1S"
-    },
-    "JAX_A_APP": {
-      "frequency": 121300,
-      "full_name": "Jacksonville approach",
-      "scope_char": "A",
-      "sector_id": "1A"
-    },
-    "JAX_G_APP": {
-      "frequency": 118175,
-      "full_name": "Jacksonville approach",
-      "scope_char": "G",
-      "sector_id": "1G"
-    },
-    "JAX_D_APP": {
-      "frequency": 128675,
-      "full_name": "Jacksonville approach",
-      "scope_char": "D",
-      "sector_id": "1D"
-    },
-    "JAX_V_APP": {
-      "frequency": 118600,
-      "full_name": "Jacksonville approach",
-      "scope_char": "V",
-      "sector_id": "1V"
-    },
-    "JAX_TWR": {
-      "frequency": 118300,
-      "full_name": "Jacksonville Tower",
-      "scope_char": "T",
-      "sector_id": "1T"
-    },
-    "CRG_TWR": {
-      "frequency": 132100,
-      "full_name": "Jacksonville Tower",
-      "scope_char": "T",
-      "sector_id": "3CT"
-    },
-    "SGJ_TWR": {
-      "frequency": 127625,
-      "full_name": "St. Augustine Tower",
-      "scope_char": "T",
-      "sector_id": "3ST"
-    }
-  },
-  "default_scenario": "KJAX East, No VITTS",
-  "name": "KJAX",
-  "primary_airport": "KJAX",
-  "scenarios": {
-    "KJAX East, No VITTS": {
-      "approach_airspace": [
-        "JAX_N_APP"
-      ],
-      "arrival_runways": [
-        {
-          "airport": "KJAX",
-          "runway": "8"
-        },
-        {
-          "airport": "KJAX",
-          "runway": "14"
-        },
-        {
-          "airport": "KCRG",
-          "runway": "14"
-        },
-        {
-          "airport": "KSGJ",
-          "runway": "13"
-        }
-      ],
-      "arrivals": {
-        "LUNNI1": {
-          "KJAX": 3
-        },
-        "MARQO2": {
-          "KJAX": 3
-        },
-        "OHDEA1": {
-          "KJAX": 3
-        },
-        "QUBEN1": {
-          "KJAX": 3
-        },
-        "TEBOW1": {
-          "KJAX": 3
-        },
-        "WILON": {
-          "KCRG": 2
-        },
-        "OCF": {
-          "KCRG": 2,
-          "KSGJ": 2
-        },
-        "ALLMA": {
-          "KCRG": 2
-        },
-        "ORL": {
-          "KCRG": 2
-        },
-        "ESENT": {
-          "KCRG": 2
-        }
-      },
-      "solo_controller": "JAX_S_APP",
-      "multi_controllers": {
-        "default": {
-          "JAX_N_APP": {
-            "primary": true,
-            "departures": [
-              "KJAX/BRSTL1",
-              "KJAX/CROSB2",
-              "KJAX/JETIN2"
-            ],
-            "arrivals": [
-              "LUNNI1",
-              "ESENT"
-            ]
-          },
-          "JAX_W_APP": {
-            "backup": "JAX_R_APP",
-            "arrivals": [
-              "TEBOW1",
-              "WILON",
-              "OCF"
-            ]
-          },
-          "JAX_E_APP": {
-            "backup": "JAX_N_APP",
-            "arrivals": [
-              "QUBEN1"
-            ]
-          },
-          "JAX_R_APP": {
-            "backup": "JAX_N_APP",
-            "arrivals": [
-              "MARQO2",
-              "OHDEA1",
-              "ALLMA"
-            ]
-          },
-          "JAX_J_APP": {
-            "backup": "JAX_R_APP"
-          },
-          "JAX_S_APP": {
-            "backup": "JAX_E_APP",
-            "departures": [
-              "KCRG",
-              "KJAX/SAWGY3",
-              "KJAX/EXBOX2",
-              "KSGJ"
-            ],
-            "arrivals": [
-              "ORL"
-            ]
-          },
-          "JAX_A_APP": {
-            "backup": "JAX_V_APP"
-          },
-          "JAX_G_APP": {
-            "backup": "JAX_V_APP"
-          },
-          "JAX_D_APP": {
-            "backup": "JAX_V_APP"
-          },
-          "JAX_V_APP": {
-            "backup": "JAX_W_APP"
-          }
-        }
-      },
-      "controllers": [
-        "JAX_57_CTR",
-        "JAX_54_CTR",
-        "JAX_15_CTR",
-        "JAX_77_CTR",
-        "JAX_79_CTR",
-        "DAB_N_APP",
-        "MCO_N_APP",
-        "TPA_E_APP",
-        "JAX_V_APP",
-        "JAX_TWR",
-        "CRG_TWR",
-        "SGJ_TWR"
-      ],
-      "default_maps": [
-        "EAST FLOW"
-      ],
-      "departure_airspace": [
-        "JAX_N_APP"
-      ],
-      "departure_runways": [
-        {
-          "airport": "KJAX",
-          "rate": 10,
-          "runway": "8"
-        },
-        {
-          "airport": "KCRG",
-          "rate": 10,
-          "runway": "14"
-        },
-        {
-          "airport": "KSGJ",
-          "rate": 10,
-          "runway": "13"
-        }
-      ],
-      "wind": {
-        "direction": 90,
-        "gust": 10,
-        "speed": 5
-      }
-    },
-    "KJAX West, No VITTS": {
-      "approach_airspace": [
-        "JAX_N_APP"
-      ],
-      "arrival_runways": [
-        {
-          "airport": "KJAX",
-          "runway": "26"
-        },
-        {
-          "airport": "KJAX",
-          "runway": "32"
-        },
-        {
-          "airport": "KCRG",
-          "runway": "32"
-        }
-      ],
-      "arrivals": {
-        "LUNNI1": {
-          "KJAX": 3
-        },
-        "MARQO2": {
-          "KJAX": 3
-        },
-        "OHDEA1": {
-          "KJAX": 3
-        },
-        "QUBEN1": {
-          "KJAX": 3
-        },
-        "TEBOW1": {
-          "KJAX": 3
-        },
-        "WILON": {
-          "KCRG": 2
-        },
-        "OCF": {
-          "KCRG": 2
-        },
-        "ALLMA": {
-          "KCRG": 2
-        },
-        "ORL": {
-          "KCRG": 2
-        },
-        "ESENT": {
-          "KCRG": 2
-        }
-      },
-      "solo_controller": "JAX_S_APP",
-      "multi_controllers": {
-        "default": {
-          "JAX_N_APP": {
-            "primary": true,
-            "departures": [
-              "KJAX/BRSTL1",
-              "KJAX/CROSB2",
-              "KJAX/JETIN2"
-            ],
-            "arrivals": [
-              "LUNNI1",
-              "ESENT"
-            ]
-          },
-          "JAX_W_APP": {
-            "backup": "JAX_R_APP",
-            "arrivals": [
-              "TEBOW1",
-              "WILON",
-              "OCF"
-            ]
-          },
-          "JAX_E_APP": {
-            "backup": "JAX_N_APP",
-            "arrivals": [
-              "QUBEN1"
-            ]
-          },
-          "JAX_R_APP": {
-            "backup": "JAX_N_APP",
-            "arrivals": [
-              "MARQO2",
-              "OHDEA1",
-              "ALLMA"
-            ]
-          },
-          "JAX_J_APP": {
-            "backup": "JAX_R_APP"
-          },
-          "JAX_S_APP": {
-            "backup": "JAX_E_APP",
-            "departures": [
-              "KCRG",
-              "KJAX/SAWGY3",
-              "KJAX/EXBOX2",
-              "KSGJ"
-            ],
-            "arrivals": [
-              "ORL"
-            ]
-          },
-          "JAX_A_APP": {
-            "backup": "JAX_V_APP"
-          },
-          "JAX_G_APP": {
-            "backup": "JAX_V_APP"
-          },
-          "JAX_D_APP": {
-            "backup": "JAX_V_APP"
-          },
-          "JAX_V_APP": {
-            "backup": "JAX_W_APP"
-          }
-        }
-      },
-      "controllers": [
-        "JAX_57_CTR",
-        "JAX_54_CTR",
-        "JAX_15_CTR",
-        "JAX_77_CTR",
-        "JAX_79_CTR",
-        "DAB_N_APP",
-        "MCO_N_APP",
-        "TPA_E_APP",
-        "JAX_TWR",
-        "CRG_TWR",
-        "SGJ_TWR"
-      ],
-      "default_maps": [
-        "WEST FLOW"
-      ],
-      "departure_airspace": [
-        "JAX_N_APP"
-      ],
-      "departure_runways": [
-        {
-          "airport": "KJAX",
-          "rate": 10,
-          "runway": "26"
-        },
-        {
-          "airport": "KCRG",
-          "rate": 10,
-          "runway": "32"
-        },
-        {
-          "airport": "KSGJ",
-          "rate": 10,
-          "runway": "31"
-        }
-      ],
-      "wind": {
-        "direction": 290,
-        "gust": 10,
-        "speed": 5
-      }
-    }
-  },
-  "stars_config": {
-<<<<<<< HEAD
-    "center": "KJAX",
-    "force_ql_self": true,
-    "airspace_awareness": [
-      {
-        "fixes": [
-          "OCF",
-          "GNV"
-        ],
-        "altitude_range": [
-          0,
-          999000
-        ],
-        "receiving_controller": "JAX_15_CTR"
-      },
-      {
-        "fixes": [
-          "ALLMA",
-          "BAXLY",
-          "AYS",
-          "HABLE"
-        ],
-        "altitude_range": [
-          0,
-          999000
-        ],
-        "receiving_controller": "JAX_79_CTR"
-      },
-      {
-        "fixes": [
-          "WISPR",
-          "VIYAP",
-          "SSI"
-        ],
-        "altitude_range": [
-          0,
-          999000
-        ],
-        "receiving_controller": "JAX_54_CTR"
-      },
-      {
-        "fixes": [
-          "EXBOX",
-          "OMN",
-          "SAWGY"
-        ],
-        "altitude_range": [
-          0,
-          999000
-        ],
-        "receiving_controller": "JAX_57_CTR"
-      },
-      {
-        "fixes": [
-          "CAPPS",
-          "JAYJA",
-          "TAY"
-        ],
-        "altitude_range": [
-          0,
-          999000
-        ],
-        "receiving_controller": "JAX_77_CTR"
-      }
-    ],
-    "radar_sites": {
-      "JAX": {
-        "char": "J",
-        "position": "30.49333,-81.69267",
-        "elevation": 140,
-        "primary_range": 60,
-        "secondary_range": 60,
-        "slope_angle": 0.175,
-        "silence_angle": 15
-      },
-      "GNV": {
-        "char": "G",
-        "position": "29.41514,-82.23247",
-        "elevation": 155,
-        "primary_range": 60,
-        "secondary_range": 60,
-        "slope_angle": 0.175,
-        "silence_angle": 15
-      },
-      "ZNEN": {
-        "char": "N",
-        "position": "30.34600,-81.87397",
-        "elevation": 125,
-        "primary_range": 250,
-        "secondary_range": 250,
-        "slope_angle": 0.175,
-        "silence_angle": 15
-      },
-      "ZCTY": {
-        "char": "C",
-        "position": "29.74403,-83.00106",
-        "elevation": 150,
-        "primary_range": 250,
-        "secondary_range": 250,
-        "slope_angle": 0.175,
-        "silence_angle": 15
-      },
-      "DAB": {
-        "char": "D",
-        "position": "29.17267,-81.19224",
-        "elevation": 150,
-        "primary_range": 60,
-        "secondary_range": 60,
-        "slope_angle": 0.175,
-        "silence_angle": 15
-      }
-=======
-  "center": "KJAX",
-  "coordination_fixes": {
-    "PENSE": [
-      {
-          "type": "route",
-          "to": "JAX",
-          "from": "ZJX"
-      }
-  ],
-  "NATII": [
-      {
-          "type": "route",
-          "to": "JAX",
-          "from": "ZJX"
-      }
-  ],
-  "MAHKA": [
-      {
-          "type": "route",
-          "to": "JAX",
-          "from": "ZJX"
-      }
-  ],
-  "BETLE": [
-      {
-          "type": "route",
-          "to": "JAX",
-          "from": "ZJX"
-      }
-  ],
-  "JERZI": [
-      {
-          "type": "route",
-          "to": "JAX",
-          "from": "ZJX"
-      }
-  ],
-    "GOTBE": [
-         {
-          "type": "route",
-          "to": "JAX",
-          "from": "ZJX"
-         }
-      ],
-      "COROE": [
-          {
-              "type": "route",
-              "to": "JAX",
-              "from": "ZJX"
-          }
-      ],
-      "OHDEA": [
-          {
-              "type": "route",
-              "to": "JAX",
-              "from": "ZJX"
-          }
-      ],
-      "BASSS": [
-          {
-              "type": "route",
-              "to": "JAX",
-              "from": "ZJX"
-          }
-      ],
-      "HILIS": [
-          {
-              "type": "route",
-              "to": "JAX",
-              "from": "ZJX"
-          }
-      ]
-  },
-  "airspace_awareness": [
-    {
-      "fixes": [
-        "ALLMA",
-        "BAXLY"
-      ],
-      "altitude_range": [
-        0,
-        999000
-      ],
-      "receiving_controller": "JAX_79_CTR"
-    },
-    {
-      "fixes": [
-        "WISPR"
-      ],
-      "altitude_range": [
-        0,
-        999000
-      ],
-      "receiving_controller": "JAX_54_CTR"
-    },
-    {
-      "fixes": [
-        "EXBOX",
-        "OMN",
-        "SAWGY"
-      ],
-      "altitude_range": [
-        0,
-        999000
-      ],
-      "receiving_controller": "JAX_57_CTR"
-    },
-    {
-      "fixes": [
-        "CAPPS",
-        "JAYJA"
-      ]
-      ,"altitude_range": [
-        0,
-        999000
-      ],
-      "receiving_controller": "JAX_77_CTR"
-    }
-  ],
-  "radar_sites": {
-    "JAX": {
-      "char": "J",
-      "position": "30.49333,-81.69267",
-      "elevation": 140,
-      "primary_range": 60,
-      "secondary_range": 60,
-      "slope_angle": 0.175,
-      "silence_angle": 15
-    },
-    "GNV": {
-      "char": "G",
-      "position": "29.41514,-82.23247",
-      "elevation": 155,
-      "primary_range": 60,
-      "secondary_range": 60,
-      "slope_angle": 0.175,
-      "silence_angle": 15
-    },
-    "ZNEN": {
-      "char": "N",
-      "position": "30.34600,-81.87397",
-      "elevation": 125,
-      "primary_range": 250,
-      "secondary_range": 250,
-      "slope_angle": 0.175,
-      "silence_angle": 15
->>>>>>> 403af69d
-    },
-    "scratchpads": {
-      "ALLMA": "BRS",
-      "BAXLY": "BRS",
-      "WISPR": "CRO",
-      "EXBOX": "EXB",
-      "OMN": "EXB",
-      "CAPPS": "JET",
-      "JAYJA": "JET",
-      "SAWGY": "SAW",
-      "GNV": null,
-      "OCF": null,
-      "AYS": null,
-      "TAY": null,
-      "MMKAY": null,
-      "FOXAM": null,
-      "VIYAP": null,
-      "SSI": null,
-      "HABLE": null,
-      "KENLL": null
-    },
-    "stars_maps": [
-      "EAST FLOW",
-      "CLASS C AIRSPACE",
-      "GPS APPROACHES",
-      "WEST FLOW",
-      "CLASS D AIRSPACE",
-      "MULTI MVA",
-      "EMERGENCY",
-      "T-ROUTES",
-      "HOTAR STAR",
-      "MARQO STAR",
-      "QUBEN STAR",
-      "RNAV STARS RWY 26",
-      "RNAV STARS RWY 08",
-      "LOW ROUTES",
-      "JAX HIGH TACAN 14",
-      "JAX RNAV RNP Y 26",
-      "JAX RNAV RNP Y 14",
-      "GROUND",
-      "JAX RNAV APPROACHES",
-      "SGJ RNAV APPROACHES",
-      "FHB RNAV APPROACHES",
-      "NIP RNAV APPROACHES",
-      "MID AIRSPACE",
-      "SID WAYPOINTS (JAX)",
-      "LUNNI STAR",
-      "OHDEA STAR",
-      "TEBOW STAR",
-      "RNAV STARS RWY 32",
-      "RNAV STARS RWY 14",
-      "SGJ SHELF",
-      "IR ROUTES",
-      "JAX RNAV RNP Y 08",
-      "JAX RNAV RNP Y 32",
-      "VQQ/CGC APPROACHES",
-      "CRG RNAV APPROACHES",
-      "VQQ RNAV APPROACHES",
-      "HEG RNAV",
-      "GNV RNAV APPROACHES"
-    ],
-    "video_map_file": "videomaps/ZJX-videomaps.gob.zst"
-  }
+{
+  "tracon": "JAX",
+  "airports": {
+    "KCRG": {
+      "approaches": {
+        "I32": {
+          "cifp_id": "I32",
+          "tower_controller": "CRG_TWR"
+        },
+        "R14": {
+          "cifp_id": "R14",
+          "tower_controller": "CRG_TWR"
+        },
+        "R32": {
+          "cifp_id": "R32",
+          "tower_controller": "CRG_TWR"
+        }
+      },
+      "departure_routes": {
+        "32": {
+          "GNV": {
+            "cleared_altitude": 2000,
+            "waypoints": "KCRG-14/h321 GNV"
+          },
+          "OCF": {
+            "cleared_altitude": 2000,
+            "waypoints": "KCRG-14/h321 OCF"
+          },
+          "AYS": {
+            "cleared_altitude": 2000,
+            "waypoints": "KCRG-14/h321 AYS"
+          },
+          "TAY": {
+            "cleared_altitude": 2000,
+            "waypoints": "KCRG-14/h321 TAY"
+          },
+          "SAWGY": {
+            "cleared_altitude": 2000,
+            "waypoints": "KCRG-14/h321 SAWGY"
+          }
+        },
+        "14": {
+          "GNV": {
+            "cleared_altitude": 2000,
+            "waypoints": "KCRG-32/h141 GNV"
+          },
+          "OCF": {
+            "cleared_altitude": 2000,
+            "waypoints": "KCRG-32/h141 OCF"
+          },
+          "AYS": {
+            "cleared_altitude": 2000,
+            "waypoints": "KCRG-32/h141 AYS"
+          },
+          "TAY": {
+            "cleared_altitude": 2000,
+            "waypoints": "KCRG-32/h141 TAY"
+          },
+          "SAWGY": {
+            "cleared_altitude": 2000,
+            "waypoints": "KCRG-32/h141 SAWGY"
+          }
+        }
+      },
+      "departures": [
+        {
+          "airlines": [
+            {
+              "icao": "N"
+            }
+          ],
+          "destination": "KFMY",
+          "exit": "GNV",
+          "route": "GNV OCF VARZE LAL V521 QUINCY"
+        },
+        {
+          "airlines": [
+            {
+              "icao": "N"
+            }
+          ],
+          "destination": "KEYW",
+          "exit": "OCF",
+          "route": "OCF VARZE LAL"
+        },
+        {
+          "airlines": [
+            {
+              "icao": "N"
+            }
+          ],
+          "destination": "KBHM",
+          "exit": "AYS",
+          "route": "AYS WANDS"
+        },
+        {
+          "airlines": [
+            {
+              "icao": "N"
+            }
+          ],
+          "destination": "KECP",
+          "exit": "TAY",
+          "route": "TAY"
+        },
+        {
+          "airlines": [
+            {
+              "icao": "N"
+            }
+          ],
+          "destination": "KFXE",
+          "exit": "SAWGY",
+          "route": "SAWGY PRMUS DEBRL"
+        }
+      ],
+      "exit_categories": {
+        "AYS": "North",
+        "SAWGY": "South",
+        "GNV": "South",
+        "OCF": "South",
+        "TAY": "West"
+      }
+    },
+    "KJAX": {
+      "atpa_volumes": {
+        "8": {
+          "runway_threshold": "KJAX-8",
+          "heading": 77,
+          "max_heading_deviation": 90,
+          "floor": 100,
+          "ceiling": 15000,
+          "length": 40,
+          "left_width": 3000,
+          "right_width": 2500
+        },
+        "14": {
+          "runway_threshold": "KJAX-14",
+          "heading": 137,
+          "max_heading_deviation": 90,
+          "floor": 100,
+          "ceiling": 15000,
+          "length": 40,
+          "left_width": 3000,
+          "right_width": 2500
+        },
+        "26": {
+          "runway_threshold": "KJAX-26",
+          "heading": 257,
+          "max_heading_deviation": 90,
+          "floor": 100,
+          "ceiling": 15000,
+          "length": 40,
+          "left_width": 3000,
+          "right_width": 2500
+        },
+        "32": {
+          "runway_threshold": "KJAX-32",
+          "heading": 317,
+          "max_heading_deviation": 90,
+          "floor": 100,
+          "ceiling": 15000,
+          "length": 40,
+          "left_width": 3000,
+          "right_width": 2500
+        }
+      },
+      "approaches": {
+        "I8": {
+          "cifp_id": "IY8",
+          "tower_controller": "JAX_TWR"
+        },
+        "RZ8": {
+          "cifp_id": "RZ8",
+          "tower_controller": "JAX_TWR"
+        },
+        "I14": {
+          "cifp_id": "IY14",
+          "tower_controller": "JAX_TWR"
+        },
+        "R14": {
+          "cifp_id": "RZ14",
+          "tower_controller": "JAX_TWR"
+        },
+        "I26": {
+          "cifp_id": "IY26",
+          "tower_controller": "JAX_TWR"
+        },
+        "R26": {
+          "cifp_id": "RZ26",
+          "tower_controller": "JAX_TWR"
+        },
+        "R32": {
+          "cifp_id": "RZ32",
+          "tower_controller": "JAX_TWR"
+        }
+      },
+      "approach_regions": {
+        "8": {
+          "heading_tolerance": 90,
+          "near_distance": 5,
+          "near_half_width": 3,
+          "far_half_width": 6,
+          "region_length": 30,
+          "descent_distance": 10,
+          "descent_altitude": 1900,
+          "above_altitude_tolerance": 2000,
+          "below_altitude_tolerance": 1000,
+          "reference_point": "30.49623,-81.70001",
+          "reference_heading": 77,
+          "reference_length": 30,
+          "reference_altitude": 0
+        },
+        "14": {
+          "heading_tolerance": 90,
+          "near_distance": 5,
+          "far_half_width": 6,
+          "near_half_width": 3,
+          "region_length": 30,
+          "descent_distance": 10,
+          "descent_altitude": 1700,
+          "above_altitude_tolerance": 2000,
+          "below_altitude_tolerance": 1000,
+          "reference_point": "30.49219,-81.70088",
+          "reference_heading": 137,
+          "reference_length": 30,
+          "reference_altitude": 0
+        },
+        "26": {
+          "heading_tolerance": 90,
+          "near_distance": 5,
+          "near_half_width": 3,
+          "far_half_width": 6,
+          "region_length": 25,
+          "descent_distance": 10,
+          "descent_altitude": 1500,
+          "above_altitude_tolerance": 2000,
+          "below_altitude_tolerance": 1000,
+          "reference_point": "30.50539,-81.67000",
+          "reference_heading": 257,
+          "reference_length": 25,
+          "reference_altitude": 0
+        },
+        "32": {
+          "heading_tolerance": 90,
+          "near_distance": 5,
+          "far_half_width": 6,
+          "near_half_width": 3,
+          "region_length": 25,
+          "descent_distance": 10,
+          "descent_altitude": 1500,
+          "above_altitude_tolerance": 2000,
+          "below_altitude_tolerance": 1000,
+          "reference_point": "30.47840,-81.68227",
+          "reference_heading": 317,
+          "reference_length": 25,
+          "reference_altitude": 0
+        }
+      },
+      "converging_runways": [
+        {
+          "runways": [
+            "8",
+            "14"
+          ],
+          "leader_directions": [
+            "N",
+            "N"
+          ],
+          "tie_symbol": "/",
+          "stagger_symbol": "0",
+          "tie_offset": 2.5
+        },
+        {
+          "runways": [
+            "26",
+            "32"
+          ],
+          "leader_directions": [
+            "N",
+            "N"
+          ],
+          "tie_symbol": "/",
+          "stagger_symbol": "0",
+          "tie_offset": 2.5
+        }
+      ],
+      "departure_routes": {
+        "8": {
+          "ALLMA,BAXLY": {
+            "cleared_altitude": 3000,
+            "sid": "BRSTL1",
+            "waypoints": "KJAX-26/h080 TEREE BRSTL"
+          },
+          "WISPR": {
+            "cleared_altitude": 3000,
+            "sid": "CROSB2",
+            "waypoints": "KJAX-26/h080 GIGLZ CROSB"
+          },
+          "EXBOX,OMN": {
+            "cleared_altitude": 3000,
+            "sid": "EXBOX2",
+            "waypoints": "KJAX-26/h140 SAWGY"
+          },
+          "CAPPS": {
+            "cleared_altitude": 3000,
+            "sid": "JETIN2",
+            "waypoints": "KJAX-26/h80 DURTE JETIN ELAGE ZOOSS"
+          },
+          "JAYJA": {
+            "cleared_altitude": 3000,
+            "sid": "JETIN2",
+            "waypoints": "KJAX-26/h80 DURTE JETIN FELTZ"
+          },
+          "SAWGY": {
+            "cleared_altitude": 3000,
+            "sid": "SAWGY3",
+            "waypoints": "KJAX-26/h140 CRG SAWGY"
+          }
+        },
+        "26": {
+          "ALLMA,BAXLY": {
+            "cleared_altitude": 3000,
+            "sid": "BRSTL1",
+            "waypoints": "KJAX-8/h320 TEREE BRSTL"
+          },
+          "WISPR": {
+            "cleared_altitude": 3000,
+            "sid": "CROSB2",
+            "waypoints": "KJAX-8/h320 GIGLZ CROSB"
+          },
+          "EXBOX,OMN": {
+            "cleared_altitude": 3000,
+            "sid": "EXBOX2",
+            "waypoints": "KJAX-8/h220 SAWGY"
+          },
+          "CAPPS": {
+            "cleared_altitude": 3000,
+            "sid": "JETIN2",
+            "waypoints": "KJAX-8/h260 DURTE JETIN ELAGE ZOOSS"
+          },
+          "JAYJA": {
+            "cleared_altitude": 3000,
+            "sid": "JETIN2",
+            "waypoints": "KJAX-8/h260 DURTE JETIN FELTZ"
+          },
+          "SAWGY": {
+            "cleared_altitude": 3000,
+            "sid": "SAWGY3",
+            "waypoints": "KJAX-8/h220 CRG SAWGY"
+          }
+        }
+      },
+      "departures": [
+        {
+          "airlines": [
+            {
+              "icao": "FFT"
+            },
+            {
+              "icao": "UPS"
+            }
+          ],
+          "destination": "TJSJ",
+          "exit": "EXBOX",
+          "route": "EXBOX PRMUS DEBRL ATTIK Y585 BEERD Y185 VENDS Y306 HAGIT Y290 BEANO"
+        },
+        {
+          "airlines": [
+            {
+              "icao": "UPS"
+            },
+            {
+              "icao": "AAL"
+            },
+            {
+              "icao": "FFT"
+            },
+            {
+              "icao": "JIA"
+            }
+          ],
+          "destination": "KPHL",
+          "exit": "WISPR",
+          "route": "WISPR JROSS BARTL J121 SWL JIIMS3"
+        },
+        {
+          "airlines": [
+            {
+              "icao": "EDV"
+            },
+            {
+              "icao": "JBU"
+            }
+          ],
+          "destination": "KJFK",
+          "exit": "WISPR",
+          "route": "WISPR JROSS BARTL J121 SIE CAMRN4"
+        },
+        {
+          "airlines": [
+            {
+              "icao": "SWA"
+            },
+            {
+              "icao": "AAY"
+            }
+          ],
+          "destination": "KBNA",
+          "exit": "ALLMA",
+          "route": "ALLMA YANTI THRSR WESSN JAGIR SWFFT2"
+        },
+        {
+          "airlines": [
+            {
+              "icao": "UAL",
+              "fleet": "short"
+            },
+            {
+              "icao": "FFT"
+            }
+          ],
+          "destination": "KDEN",
+          "exit": "ALLMA",
+          "route": "ALLMA YANTI GIFFY WONEE WRIGL OATHE CLASH4"
+        },
+        {
+          "airlines": [
+            {
+              "icao": "AAL",
+              "fleet": "short"
+            },
+            {
+              "icao": "UAL",
+              "fleet": "short"
+            }
+          ],
+          "destination": "KORD",
+          "exit": "ALLMA",
+          "route": "ALLMA THRSR Q118 KAILL Q118 VOSTK Q118 HEVAN BONNT VEECK5"
+        },
+        {
+          "airlines": [
+            {
+              "icao": "ASH"
+            },
+            {
+              "icao": "UAL",
+              "fleet": "short"
+            }
+          ],
+          "destination": "KIAH",
+          "exit": "CAPPS",
+          "route": "CAPPS CABLO DEFUN J2 SJI NNCEE1"
+        },
+        {
+          "airlines": [
+            {
+              "icao": "UPS"
+            },
+            {
+              "icao": "SCX"
+            }
+          ],
+          "destination": "KRSW",
+          "exit": "JAYJA",
+          "route": "JAYJA INPIN SHFTY5"
+        },
+        {
+          "airlines": [
+            {
+              "icao": "AAL",
+              "fleet": "short"
+            }
+          ],
+          "destination": "KDFW",
+          "exit": "CAPPS",
+          "route": "CAPPS CABLO DEFUN J2 CEW KH06M MCB PNUTS BEREE2"
+        },
+        {
+          "airlines": [
+            {
+              "icao": "SWA"
+            }
+          ],
+          "destination": "KBWI",
+          "exit": "WISPR",
+          "route": "WISPR JROSS MULLS J79 TYI JAGEM THHMP RAVNN6"
+        },
+        {
+          "airlines": [
+            {
+              "icao": "ENY"
+            },
+            {
+              "fleet": "short",
+              "icao": "AAL"
+            }
+          ],
+          "destination": "KMIA",
+          "exit": "EXBOX",
+          "route": "EXBOX PRMUS DEBRL CSTAL2"
+        },
+        {
+          "airlines": [
+            {
+              "icao": "JBU"
+            },
+            {
+              "icao": "SIL"
+            },
+            {
+              "fleet": "short",
+              "icao": "UAL"
+            }
+          ],
+          "destination": "KFLL",
+          "exit": "EXBOX",
+          "route": "EXBOX PRMUS CUUDA2"
+        },
+        {
+          "airlines": [
+            {
+              "fleet": "short",
+              "icao": "DAL"
+            },
+            {
+              "icao": "SWA"
+            }
+          ],
+          "destination": "KATL",
+          "exit": "BAXLY",
+          "route": "BAXLY LAIRI LARZZ SITTH2"
+        },
+        {
+          "airlines": [
+            {
+              "icao": "SWA"
+            },
+            {
+              "icao": "AAY"
+            }
+          ],
+          "destination": "KBNA",
+          "exit": "ALLMA",
+          "route": "ALLMA YANTI THRSR WESSN JAGIR SWFFT2"
+        }
+      ],
+      "exit_categories": {
+        "ALLMA": "North",
+        "BAXLY": "North",
+        "WISPR": "North",
+        "EXBOX": "South",
+        "CAPPS": "West",
+        "JAYJA": "West",
+        "SAWGY": "South"
+      },
+      "tower_list": 1
+    },
+    "KSGJ": {
+      "approaches": {
+        "I31": {
+          "cifp_id": "I31",
+          "tower_controller": "SGJ_TWR"
+        },
+        "R31": {
+          "cifp_id": "R31",
+          "tower_controller": "SGJ_TWR"
+        },
+        "R13": {
+          "cifp_id": "R13",
+          "tower_controller": "SGJ_TWR"
+        }
+      },
+      "departure_routes": {
+        "13": {
+          "MMKAY": {
+            "cleared_altitude": 2000,
+            "waypoints": "KSGJ-31/h130 MMKAY"
+          },
+          "FOXAM": {
+            "cleared_altitude": 2000,
+            "waypoints": "KSGJ-31/h130 FOXAM"
+          },
+          "VIYAP": {
+            "cleared_altitude": 2000,
+            "waypoints": "KSGJ-31/h130 VIYAP" 
+          },
+          "SSI": {
+            "cleared_altitude": 2000,
+            "waypoints": "KSGJ-31/h130 SSI"
+          },
+          "HABLE": {
+            "cleared_altitude": 2000,
+            "waypoints": "KSGJ-31/h130 HABLE"
+          },
+          "KENLL": {
+            "cleared_altitude": 2000,
+            "waypoints": "KSGJ-31/h130 KENLL"
+          },
+          "OCF": {
+            "cleared_altitude": 2000,
+            "waypoints": "KSGJ-31/h130 OCF"
+          }
+        },
+        "31": {
+          "MMKAY": {
+            "cleared_altitude": 2000,
+            "waypoints": "KSGJ-13/h310 MMKAY"
+          },
+          "FOXAM": {
+            "cleared_altitude": 2000,
+            "waypoints": "KSGJ-13/h310 FOXAM"
+          },
+          "VIYAP": {
+            "cleared_altitude": 2000,
+            "waypoints": "KSGJ-13/h310 VIYAP" 
+          },
+          "SSI": {
+            "cleared_altitude": 2000,
+            "waypoints": "KSGJ-13/h310 SSI"
+          },
+          "HABLE": {
+            "cleared_altitude": 2000,
+            "waypoints": "KSGJ-13/h310 HABLE"
+          },
+          "KENLL": {
+            "cleared_altitude": 2000,
+            "waypoints": "KSGJ-13/h310 KENLL"
+          },
+          "OCF": {
+            "cleared_altitude": 2000,
+            "waypoints": "KSGJ-13/h310 OCF"
+          }
+        }
+      },
+      "departures": [
+        {
+          "airlines": [
+            {
+              "icao": "N"
+            }
+          ],
+          "destination": "KAPF",
+          "exit": "MMKAY",
+          "route": "MMKAY T210 PUNQU YOJIX T343 FEBRO QUNCY"
+        },
+        {
+          "airlines": [
+            {
+              "icao": "N"
+            }
+          ],
+          "destination": "KMLB",
+          "exit": "FOXAM",
+          "route": "FOXAM T208 INDIA"
+        },
+        {
+          "airlines": [
+            {
+              "icao": "EJA"
+            }
+          ],
+          "destination": "KIAD",
+          "exit": "VIYAP",
+          "route": "VIYAP Q87 JROSS FLO RDU DORRN CAVLR5"
+        },
+        {
+          "airlines": [
+            {
+              "icao": "N"
+            }
+          ],
+          "destination": "KMJX",
+          "exit": "SSI",
+          "route": "SSI WISPR RUBYS V1 INLET RAPVY JOSCH CVI ARICE V139 RADDS"
+        },
+        {
+          "airlines": [
+            {
+              "icao": "N"
+            }
+          ],
+          "destination": "KGKT",
+          "exit": "HABLE",
+          "route": "HABLE"
+        },
+        {
+          "airlines": [
+            {
+              "icao": "EJA"
+            }
+          ],
+          "destination": "KPBI",
+          "exit": "KENLL",
+          "route": "KENLL CPTAN3"
+        },
+        {
+          "airlines": [
+            {
+              "icao": "N"
+            }
+          ],
+          "destination": "KSRQ",
+          "exit": "OCF",
+          "route": "OCF VARZE BREKR"
+        }
+      ],
+      "exit_categories": {
+        "MMKAY": "South",
+        "FOXAM": "South",
+        "VIYAP": "North",
+        "SSI": "North",
+        "HABLE": "North",
+        "KENLL": "South",
+        "OCF": "South"
+      }
+    }
+  },
+  "airspace": {
+    "boundaries": {
+      "JAXS": [
+        "N29.22.49.948,W81.31.09.942",
+        "N29.22.49.939,W81.31.19.995",
+        "N29.24.03.081,W81.33.50.721",
+        "N29.24.09.067,W81.36.01.892",
+        "N29.23.31.800,W81.38.06.072",
+        "N29.22.54.939,W81.39.03.951",
+        "N29.23.00.450,W82.01.27.669",
+        "N29.22.00.451,W82.02.58.125",
+        "N29.43.45.966,W82.14.01.482",
+        "N30.02.59.758,W82.16.59.652",
+        "N29.47.59.933,W82.39.59.900",
+        "N29.47.59.553,W82.53.59.832",
+        "N29.12.13.881,W82.52.44.652",
+        "N28.44.29.965,W82.42.59.877",
+        "N28.37.59.661,W82.02.29.619",
+        "N28.43.47.254,W81.56.26.082",
+        "N28.51.35.837,W81.46.41.888",
+        "N28.59.59.200,W81.42.29.560",
+        "N28.59.59.087,W81.29.59.106",
+        "N29.12.29.051,W81.29.58.139"
+      ],
+      "JAXN": [
+        "N29.22.49.954,W81.31.09.954",
+        "N29.22.50.850,W81.31.18.929",
+        "N29.24.03.051,W81.33.50.417",
+        "N29.24.08.727,W81.36.01.318",
+        "N29.23.31.658,W81.38.06.099",
+        "N29.22.54.804,W81.39.03.901",
+        "N29.23.00.943,W82.01.28.079",
+        "N29.22.00.769,W82.02.58.867",
+        "N29.43.44.769,W82.14.01.295",
+        "N30.43.26.732,W82.22.57.833",
+        "N30.59.56.241,W82.10.55.798",
+        "N30.59.56.200,W81.36.04.455",
+        "N30.53.47.330,W81.19.17.903",
+        "N30.39.45.151,W81.12.55.263",
+        "N30.35.55.519,W80.57.36.685",
+        "N29.51.16.953,W81.01.40.132",
+        "N29.49.23.464,W81.33.57.401",
+        "N29.49.22.980,W81.33.58.657",
+        "N29.22.49.881,W81.31.09.924",
+        "N29.22.48.935,W81.31.17.479",
+        "N29.12.21.069,W81.29.53.802"
+      ]
+    },
+    "volumes": {
+      "JAX_N_APP": [
+        {
+          "boundaries": [
+            "JAXN"
+          ],
+          "lower": 0,
+          "upper": 15000
+        },
+        {
+          "boundaries": [
+            "JAXS"
+          ],
+          "lower": 0,
+          "upper": 10000
+        }
+      ]
+    }
+  },
+  "arrival_groups": {
+    "AYS": [
+      {
+        "airlines": {
+          "KSGJ": [
+            {
+              "airport": "KBHM",
+              "icao": "N"
+            }
+          ]
+        },
+        "initial_altitude": 14000,
+        "initial_controller": "JAX_57_CTR",
+        "route": "LGC AYS CRG",
+        "initial_speed": 250,
+        "waypoints": "LGC AYS CRG SGJ"
+      }
+    ],
+    "WILON": [
+      {
+        "airlines": {
+          "KCRG": [
+            {
+              "airport": "KLZU",
+              "icao": "N"
+            }
+          ]
+        },
+        "initial_altitude": 14000,
+        "initial_controller": "JAX_15_CTR",
+        "route": "WILON",
+        "initial_speed": 250,
+        "waypoints": "N029.43.22.702,W082.17.48.255 N029.50.06.958,W082.09.14.617/a11000/ho KCRG"
+      },
+      {
+        "airlines": {
+          "KSGJ": [
+            {
+              "airport": "KTPA",
+              "icao": "N"
+            }
+          ]
+        },
+        "initial_altitude": 14000,
+        "initial_controller": "JAX_15_CTR",
+        "route": "WILON",
+        "initial_speed": 250,
+        "waypoints": "KTPA WILON SGJ"
+      }
+    ],
+    "OMN": [
+      {
+        "airlines": {
+          "KSGJ": [
+            {
+              "airport": "KMLB",
+              "icao": "N"
+            }
+          ]
+        },
+        "initial_altitude": 14000,
+        "initial_controller": "JAX_57_CTR",
+        "route": "SMYRA OMN",
+        "initial_speed": 250,
+        "waypoints": "SMYRA OMN SGJ"
+      }
+    ],
+    "OCF": [
+      {
+        "airlines": {
+          "KCRG": [
+            {
+              "airport": "KLAL",
+              "icao": "N"
+            }
+          ]
+        },
+        "initial_altitude": 5000,
+        "initial_controller": "JAX_V_APP",
+        "route": "OCF JEVAG",
+        "initial_speed": 250,
+        "waypoints": "N029.34.27.400,W081.53.11.033 N029.42.28.313,W081.46.15.695/ho JEVAG KCRG"
+      },
+      {
+        "airlines": {
+          "KSGJ": [
+            {
+              "airport": "KAPF",
+              "icao": "N"
+            },
+            {
+              "airport": "KSRQ",
+              "icao": "N"
+            }
+          ]
+        },
+        "initial_altitude": 10000,
+        "initial_controller": "JAX_V_APP",
+        "route": "VARZE OCF",
+        "initial_speed": 250,
+        "star": "LUNNI1",
+        "runway_waypoints": {
+          "KJAX": {
+              "8": "LUNNI/a8000-12000/s250 SAVAE/a6000-7000 PENSE/a4000/s210 RUMEE/h257",
+              "14": "LUNNI/a8000-12000/s250 WADIG/a5000-6000/s230 DEDDA/a3000/s210",
+              "26": "LUNNI/a8000-12000/s250 LAYON/a3000/s210",
+              "32": "LUNNI/a8000-12000/s250 SSAWW/a6000-7000/s230 ZAXIT/a4000/s210 PALSY PEPIE/h137"
+          }
+        },
+        "waypoints": "N031.09.26.379,W081.15.52.597 GOTBE/ho LUNNI/a8000-12000/s250"
+      }
+    ],
+    "LUNNI1": [
+      {
+        "airlines": {
+          "KJAX": [
+            {
+              "airport": "KPHL",
+              "icao": "SKW"
+            },
+            {
+              "airport": "KPHL",
+              "fleet": "short",
+              "icao": "AAL"
+            },
+            {
+              "airport": "KJFK",
+              "fleet": "short",
+              "icao": "DAL"
+            },
+            {
+              "airport": "KJFK",
+              "fleet": "short",
+              "icao": "AAL"
+            },
+            {
+              "airport": "KJFK",
+              "icao": "JBU"
+            },
+            {
+              "airport": "KBOS",
+              "icao": "JBU"
+            },
+            {
+              "airport": "KLGA",
+              "icao": "JBU"
+            }
+          ]
+        },
+        "initial_altitude": 20400,
+        "initial_controller": "JAX_54_CTR",
+        "initial_speed": 250,
+        "star": "LUNNI1",
+        "scratchpad": "I8",
+        "waypoints": "SAVAE/a6000-7000 PENSE/a4000/s210/ho RUMEE/h257"
+      }
+    ],
+    "MARQO2": [
+      {
+        "airlines": {
+          "KJAX": [
+            {
+              "airport": "KLAX",
+              "icao": "JBU"
+            },
+            {
+              "airport": "KLAX",
+              "fleet": "short",
+              "icao": "AAL"
+            },
+            {
+              "airport": "KLAX",
+              "fleet": "short",
+              "icao": "DAL"
+            },
+            {
+              "airport": "KDFW",
+              "fleet": "short",
+              "icao": "AAL"
+            },
+            {
+              "airport": "KDFW",
+              "icao": "SKW"
+            },
+            {
+              "airport": "KDAL",
+              "icao": "SWA"
+            },
+            {
+              "airport": "KHOU",
+              "icao": "SWA"
+            },
+            {
+              "airport": "KIAH",
+              "fleet": "short",
+              "icao": "UAL"
+            },
+            {
+              "airport": "KIAH",
+              "icao": "SKW"
+            }
+          ]
+        },
+        "initial_altitude": 14000,
+        "initial_controller": "JAX_77_CTR",
+        "initial_speed": 250,
+        "star": "MARQO2",
+        "runway_waypoints": {
+          "KJAX": {
+            "8": "COROE/a9000-12000/s250 NATII/a5000-6000/s230 GUTTY/a3000/s210/h103",
+            "14": "COROE/a9000-12000/s250 TASCH/a5000-6000 DIPDE/a3000/s210",
+            "26": "COROE/a9000-12000/s250 GWIIZ/a5000-6000 EGAGE/a4000/s210 NOMTE OLEKE/h077",
+            "32": "COROE/a9000-12000/s250 GWIIZ/a5000-6000 HITTS ACENE/a4000/s210 CALIM PEPIE/h137"
+          }
+        },
+        "waypoints": "CAMJO/a13000-16000 MARQO/ho COROE/a9000-12000/s250"
+      }
+    ],
+    "MARQO2_FE": [
+      {
+        "airlines": {
+          "KJAX": [
+            {
+              "airport": "KLAX",
+              "icao": "JBU"
+            },
+            {
+              "airport": "KLAX",
+              "fleet": "short",
+              "icao": "AAL"
+            },
+            {
+              "airport": "KLAX",
+              "fleet": "short",
+              "icao": "DAL"
+            },
+            {
+              "airport": "KDFW",
+              "fleet": "short",
+              "icao": "AAL"
+            },
+            {
+              "airport": "KDFW",
+              "icao": "SKW"
+            },
+            {
+              "airport": "KDAL",
+              "icao": "SWA"
+            },
+            {
+              "airport": "KHOU",
+              "icao": "SWA"
+            },
+            {
+              "airport": "KIAH",
+              "fleet": "short",
+              "icao": "UAL"
+            },
+            {
+              "airport": "KIAH",
+              "icao": "SKW"
+            }
+          ]
+        },
+        "initial_altitude": 9000,
+        "expect_approach": "I8",
+        "initial_controller": "JAX_R_APP",
+        "initial_speed": 250,
+        "star": "MARQO2",
+        "scratchpad": "I8",
+        "waypoints": "COROE/a9000/s250 N030.28.36.167,W082.14.12.456/ho NATII/a5000-6000/s230 GUTTY/a3000/s210/h103"
+      }
+    ],
+    "MONIA": [
+      {
+        "airlines": {
+          "KFHB": [
+            {
+              "airport": "KDAL",
+              "icao": "EJA"
+            },
+            {
+              "airport": "KBFM",
+              "icao": "LXJ"
+            },
+            {
+              "airport": "KPNS",
+              "icao": "N",
+              "fleet": "fastGA"
+            }
+          ]
+        },
+          "assigned_altitude": 8000,
+          "initial_altitude": 10000,
+          "initial_controller": "JAX_77_CTR",
+          "initial_speed": 250,
+          "route": "/. MONIA",
+          "waypoints": "CAMJO MARQO/ho MONIA"
+      }
+    ],
+    "OHDEA1": [
+      {
+        "airlines": {
+          "KJAX": [
+            {
+              "airport": "KATL",
+              "fleet": "short",
+              "icao": "DAL"
+            },
+            {
+              "airport": "KATL",
+              "icao": "SWA"
+            },
+            {
+              "airport": "KBNA",
+              "icao": "AAY"
+            },
+            {
+              "airport": "KMEM",
+              "icao": "FDX"
+            },
+            {
+              "airport": "KORD",
+              "icao": "AAL",
+              "fleet": "short"
+            },
+            {
+              "airport": "KORD",
+              "icao": "UAL",
+              "fleet": "short"
+            },
+            {
+              "airport": "KMDW",
+              "icao": "SWA"
+            },
+            {
+              "airport": "KSDF",
+              "icao": "UPS"
+            },
+            {
+              "airport": "KCVG",
+              "fleet": "short",
+              "icao": "DAL"
+            }
+          ]
+        },
+        "initial_altitude": 24000,
+        "initial_controller": "JAX_79_CTR",
+        "initial_speed": 250,
+        "star": "OHDEA1",
+        "runway_waypoints": {
+          "KJAX": {
+            "8": "KIPLE/a7000-10000/s250 KITZO/a5000-6000/s230 CEDOT/a3000/s210/h150",
+            "14": "KIPLE/a7000-10000/s250 MAHKA/a5000-6000/s230 ORTAR/a3000/s210/h145",
+            "26": "KIPLE/a7000-10000/s250 MATLL/a6000-7000/s230 NANAA/a4000/s210 NOMTE OLEKE/h077",
+            "32": "KIPLE/a7000-10000/s250 NAMPE/a6000-7000/s230 ACENE/a4000/s230 CALIM PEPIE/h137"
+          }
+        },
+        "waypoints": "N031.06.27.522,W082.19.03.402 FORMB/a10000-13000/ho OHDEA KIPLE/a7000-11000/s250"
+      }
+    ],
+    "OHDEA1_FE": [
+      {
+        "airlines": {
+          "KJAX": [
+            {
+              "airport": "KATL",
+              "fleet": "short",
+              "icao": "DAL"
+            },
+            {
+              "airport": "KATL",
+              "icao": "SWA"
+            },
+            {
+              "airport": "KBNA",
+              "icao": "AAY"
+            },
+            {
+              "airport": "KMEM",
+              "icao": "FDX"
+            },
+            {
+              "airport": "KORD",
+              "icao": "AAL",
+              "fleet": "short"
+            },
+            {
+              "airport": "KORD",
+              "icao": "UAL",
+              "fleet": "short"
+            },
+            {
+              "airport": "KMDW",
+              "icao": "SWA"
+            },
+            {
+              "airport": "KSDF",
+              "icao": "UPS"
+            },
+            {
+              "airport": "KCVG",
+              "fleet": "short",
+              "icao": "DAL"
+            }
+          ]
+        },
+        "initial_altitude": 12000,
+        "expect_approach": "I14",
+        "initial_controller":"JAX_R_APP",
+        "initial_speed": 250,
+        "star": "OHDEA1",
+        "scratchpad": "I14",
+        "waypoints": "KIPLE/a9000/s250 N030.47.30.540,W082.02.59.983/ho MAHKA/a5000-6000/s230 ORTAR/a3000/s210/h145"
+      }
+    ],
+    "QUBEN1": [
+      {
+        "airlines": {
+          "KJAX": [
+            {
+              "airport": "KMIA",
+              "icao": "AAL"
+            },
+            {
+              "airport": "KFLL",
+              "icao": "JBU"
+            },
+            {
+              "airport": "KFLL",
+              "icao": "NKS"
+            }
+          ]
+        },
+        "initial_altitude": 20400,
+        "initial_controller": "JAX_57_CTR",
+        "initial_speed": 250,
+        "star": "QUBEN1",
+        "runway_waypoints": {
+          "KJAX": {
+            "8": "BETLE/a5000+/s230 PLANK WADOR/a3000/s210/h346",
+            "14": "BETLE/a5000+/s230 PLANK EYLND/a4000/s210 KRISO/a3000 DUNTE JAKRU/h317",
+            "26": "BETLE/a5000+/s230 GUTNE/a4000/s210 CLART/h084",
+            "32": "BETLE/a5000+/s230 GURDE/a3000/s210/h023"
+          }
+        },
+        "waypoints": "N029.30.37.758,W081.24.46.065 SHINR/a16000-19000/ho BASSS POGIE/a12000-14000 QUBEN/a9000-12000/s250 BETLE/a5000+/s230"
+      }
+    ],
+    "QUBEN1_FE": [
+      {
+        "airlines": {
+          "KJAX": [
+            {
+              "airport": "KMIA",
+              "icao": "AAL"
+            },
+            {
+              "airport": "KFLL",
+              "icao": "JBU"
+            },
+            {
+              "airport": "KFLL",
+              "icao": "NKS"
+            }
+          ]
+        },
+        "initial_altitude": 9000,
+        "expect_approach": "I8",
+        "initial_controller": "JAX_W_APP",
+        "initial_speed": 250,
+        "star": "QUBEN1",
+        "scratchpad": "I8",
+        "waypoints": "QUBEN/a9000-12000/s250 BETLE/a5000+/s230/ho PLANK WADOR/a3000/s210/h344"
+      }
+    ],
+    "TEBOW1": [
+      {
+        "airlines": {
+          "KJAX": [
+            {
+              "airport": "KTPA",
+              "icao": "UAL"
+            },
+            {
+              "airport": "KRSW",
+              "icao": "SWA"
+            },
+            {
+              "airport": "KMCO",
+              "icao": "FFT"
+            },
+            {
+              "airport": "KMIA",
+              "icao": "ENY"
+            }
+          ]
+        },
+        "initial_altitude": 17000,
+        "initial_controller": "JAX_15_CTR",
+        "initial_speed": 250,
+        "star": "TEBOW1",
+        "runway_waypoints": {
+          "KJAX": {
+            "8": "TEBOW/a9000-12000/s250 JERZI/a5000+/s230 FAROT/a3000/s210/h038",
+            "14": "TEBOW/a9000-12000/s250 GRRAS/a5000+ KAYEM/a4000/s210 DUNTE JAKRU/h317",
+            "26": "TEBOW/a9000-12000/s250 BETLE/a5000+/s230 GUTNE/a4000/s210 CLART/h084",
+            "32": "TEBOW/a9000-12000/s250 BETLE/a5000+/s230 GURDE/a3000/s210/h023"
+          }
+        },
+        "waypoints": "HILIS/a17000+/s280 FABES/a12000-15000/ho TEBOW/a9000-12000/s250"
+      }
+    ],
+    "HOTAR1": [
+      {
+        "airlines": {
+          "KSGJ": [
+            {
+              "airport": "KJPX",
+              "icao": "EJA"
+            }
+          ]
+        },
+        "initial_altitude": 9000,
+        "expect_approach": "I8",
+        "initial_controller": "JAX_W_APP",
+        "initial_speed": 250,
+        "star": "TEBOW1",
+        "scratchpad": "I8",
+        "waypoints": "TEBOW/a9000-12000/s250 JERZI/a5000/s230/ho FAROT/a3000/s210/h038"
+      }
+    ]
+  },
+  "control_positions": {
+    "JAX_15_CTR": {
+      "frequency": 133325,
+      "full_name": "Jacksonville Center",
+      "facility_id": "C",
+      "eram_facility": true,
+      "scope_char": "C",
+      "sector_id": "C15"
+    },
+    "JAX_54_CTR": {
+      "frequency": 124675,
+      "full_name": "Jacksonville center",
+      "facility_id": "C",
+      "eram_facility": true,
+      "scope_char": "C",
+      "sector_id": "C54"
+    },
+    "JAX_57_CTR": {
+      "frequency": 134005,
+      "full_name": "Jacksonville Center",
+      "facility_id": "C",
+      "eram_facility": true,
+      "scope_char": "C",
+      "sector_id": "C57"
+    },
+    "JAX_77_CTR": {
+      "frequency": 125375,
+      "full_name": "Jacksonville Center",
+      "facility_id": "C",
+      "eram_facility": true,
+      "scope_char": "C",
+      "sector_id": "C77"
+    },
+    "JAX_79_CTR": {
+      "frequency": 133700,
+      "full_name": "Jacksonville Center",
+      "facility_id": "C",
+      "eram_facility": true,
+      "scope_char": "C",
+      "sector_id": "C79"
+    },
+    "DAB_N_APP": {
+      "frequency": 125800,
+      "full_name": "Daytona Beach approach",
+      "facility_id": "1",
+      "scope_char": "1",
+      "sector_id": "1N"
+    },
+    "MCO_N_APP": {
+      "frequency": 121100,
+      "full_name": "Orlando approach",
+      "facility_id": "2",
+      "scope_char": "2",
+      "sector_id": "1N"
+    },
+    "TPA_E_APP": {
+      "frequency": 118150,
+      "full_name": "Tampa approach",
+      "facility_id": "3",
+      "scope_char": "3",
+      "sector_id": "1E"
+    },
+    "JAX_N_APP": {
+      "frequency": 127000,
+      "full_name": "Jacksonville approach",
+      "scope_char": "N",
+      "sector_id": "1N"
+    },
+    "JAX_W_APP": {
+      "frequency": 127775,
+      "full_name": "Jacksonville approach",
+      "scope_char": "W",
+      "sector_id": "1W"
+    },
+    "JAX_E_APP": {
+      "frequency": 132775,
+      "full_name": "Jacksonville approach",
+      "scope_char": "E",
+      "sector_id": "1E"
+    },
+    "JAX_R_APP": {
+      "frequency": 119000,
+      "full_name": "Jacksonville approach",
+      "scope_char": "R",
+      "sector_id": "1R"
+    },
+    "JAX_J_APP": {
+      "frequency": 119850,
+      "full_name": "Jacksonville approach",
+      "scope_char": "J",
+      "sector_id": "1J"
+    },
+    "JAX_S_APP": {
+      "frequency": 124900,
+      "full_name": "Jacksonville approach",
+      "scope_char": "S",
+      "sector_id": "1S"
+    },
+    "JAX_A_APP": {
+      "frequency": 121300,
+      "full_name": "Jacksonville approach",
+      "scope_char": "A",
+      "sector_id": "1A"
+    },
+    "JAX_G_APP": {
+      "frequency": 118175,
+      "full_name": "Jacksonville approach",
+      "scope_char": "G",
+      "sector_id": "1G"
+    },
+    "JAX_D_APP": {
+      "frequency": 128675,
+      "full_name": "Jacksonville approach",
+      "scope_char": "D",
+      "sector_id": "1D"
+    },
+    "JAX_V_APP": {
+      "frequency": 118600,
+      "full_name": "Jacksonville approach",
+      "scope_char": "V",
+      "sector_id": "1V"
+    },
+    "JAX_TWR": {
+      "frequency": 118300,
+      "full_name": "Jacksonville Tower",
+      "scope_char": "T",
+      "sector_id": "1T"
+    },
+    "CRG_TWR": {
+      "frequency": 132100,
+      "full_name": "Jacksonville Tower",
+      "scope_char": "T",
+      "sector_id": "3CT"
+    },
+    "SGJ_TWR": {
+      "frequency": 127625,
+      "full_name": "St. Augustine Tower",
+      "scope_char": "T",
+      "sector_id": "3ST"
+    }
+  },
+  "default_scenario": "KJAX East, No VITTS",
+  "name": "KJAX",
+  "primary_airport": "KJAX",
+  "scenarios": {
+    "KJAX East, No VITTS": {
+      "approach_airspace": [
+        "JAX_N_APP"
+      ],
+      "arrival_runways": [
+        {
+          "airport": "KJAX",
+          "runway": "8"
+        },
+        {
+          "airport": "KJAX",
+          "runway": "14"
+        },
+        {
+          "airport": "KCRG",
+          "runway": "14"
+        },
+        {
+          "airport": "KSGJ",
+          "runway": "13"
+        }
+      ],
+      "arrivals": {
+        "LUNNI1": {
+          "KJAX": 3
+        },
+        "MARQO2": {
+          "KJAX": 3
+        },
+        "OHDEA1": {
+          "KJAX": 3
+        },
+        "QUBEN1": {
+          "KJAX": 3
+        },
+        "TEBOW1": {
+          "KJAX": 3
+        },
+        "WILON": {
+          "KCRG": 2
+        },
+        "OCF": {
+          "KCRG": 2,
+          "KSGJ": 2
+        },
+        "ALLMA": {
+          "KCRG": 2
+        },
+        "ORL": {
+          "KCRG": 2
+        },
+        "ESENT": {
+          "KCRG": 2
+        }
+      },
+      "solo_controller": "JAX_S_APP",
+      "multi_controllers": {
+        "default": {
+          "JAX_N_APP": {
+            "primary": true,
+            "departures": [
+              "KJAX/BRSTL1",
+              "KJAX/CROSB2",
+              "KJAX/JETIN2"
+            ],
+            "arrivals": [
+              "LUNNI1",
+              "ESENT"
+            ]
+          },
+          "JAX_W_APP": {
+            "backup": "JAX_R_APP",
+            "arrivals": [
+              "TEBOW1",
+              "WILON",
+              "OCF"
+            ]
+          },
+          "JAX_E_APP": {
+            "backup": "JAX_N_APP",
+            "arrivals": [
+              "QUBEN1"
+            ]
+          },
+          "JAX_R_APP": {
+            "backup": "JAX_N_APP",
+            "arrivals": [
+              "MARQO2",
+              "OHDEA1",
+              "ALLMA"
+            ]
+          },
+          "JAX_J_APP": {
+            "backup": "JAX_R_APP"
+          },
+          "JAX_S_APP": {
+            "backup": "JAX_E_APP",
+            "departures": [
+              "KCRG",
+              "KJAX/SAWGY3",
+              "KJAX/EXBOX2",
+              "KSGJ"
+            ],
+            "arrivals": [
+              "ORL"
+            ]
+          },
+          "JAX_A_APP": {
+            "backup": "JAX_V_APP"
+          },
+          "JAX_G_APP": {
+            "backup": "JAX_V_APP"
+          },
+          "JAX_D_APP": {
+            "backup": "JAX_V_APP"
+          },
+          "JAX_V_APP": {
+            "backup": "JAX_W_APP"
+          }
+        }
+      },
+      "controllers": [
+        "JAX_57_CTR",
+        "JAX_54_CTR",
+        "JAX_15_CTR",
+        "JAX_77_CTR",
+        "JAX_79_CTR",
+        "DAB_N_APP",
+        "MCO_N_APP",
+        "TPA_E_APP",
+        "JAX_V_APP",
+        "JAX_TWR",
+        "CRG_TWR",
+        "SGJ_TWR"
+      ],
+      "default_maps": [
+        "EAST FLOW"
+      ],
+      "departure_airspace": [
+        "JAX_N_APP"
+      ],
+      "departure_runways": [
+        {
+          "airport": "KJAX",
+          "rate": 10,
+          "runway": "8"
+        },
+        {
+          "airport": "KCRG",
+          "rate": 10,
+          "runway": "14"
+        },
+        {
+          "airport": "KSGJ",
+          "rate": 10,
+          "runway": "13"
+        }
+      ],
+      "wind": {
+        "direction": 90,
+        "gust": 10,
+        "speed": 5
+      }
+    },
+    "KJAX West, No VITTS": {
+      "approach_airspace": [
+        "JAX_N_APP"
+      ],
+      "arrival_runways": [
+        {
+          "airport": "KJAX",
+          "runway": "26"
+        },
+        {
+          "airport": "KJAX",
+          "runway": "32"
+        },
+        {
+          "airport": "KCRG",
+          "runway": "32"
+        }
+      ],
+      "arrivals": {
+        "LUNNI1": {
+          "KJAX": 3
+        },
+        "MARQO2": {
+          "KJAX": 3
+        },
+        "OHDEA1": {
+          "KJAX": 3
+        },
+        "QUBEN1": {
+          "KJAX": 3
+        },
+        "TEBOW1": {
+          "KJAX": 3
+        },
+        "WILON": {
+          "KCRG": 2
+        },
+        "OCF": {
+          "KCRG": 2
+        },
+        "ALLMA": {
+          "KCRG": 2
+        },
+        "ORL": {
+          "KCRG": 2
+        },
+        "ESENT": {
+          "KCRG": 2
+        }
+      },
+      "solo_controller": "JAX_S_APP",
+      "multi_controllers": {
+        "default": {
+          "JAX_N_APP": {
+            "primary": true,
+            "departures": [
+              "KJAX/BRSTL1",
+              "KJAX/CROSB2",
+              "KJAX/JETIN2"
+            ],
+            "arrivals": [
+              "LUNNI1",
+              "ESENT"
+            ]
+          },
+          "JAX_W_APP": {
+            "backup": "JAX_R_APP",
+            "arrivals": [
+              "TEBOW1",
+              "WILON",
+              "OCF"
+            ]
+          },
+          "JAX_E_APP": {
+            "backup": "JAX_N_APP",
+            "arrivals": [
+              "QUBEN1"
+            ]
+          },
+          "JAX_R_APP": {
+            "backup": "JAX_N_APP",
+            "arrivals": [
+              "MARQO2",
+              "OHDEA1",
+              "ALLMA"
+            ]
+          },
+          "JAX_J_APP": {
+            "backup": "JAX_R_APP"
+          },
+          "JAX_S_APP": {
+            "backup": "JAX_E_APP",
+            "departures": [
+              "KCRG",
+              "KJAX/SAWGY3",
+              "KJAX/EXBOX2",
+              "KSGJ"
+            ],
+            "arrivals": [
+              "ORL"
+            ]
+          },
+          "JAX_A_APP": {
+            "backup": "JAX_V_APP"
+          },
+          "JAX_G_APP": {
+            "backup": "JAX_V_APP"
+          },
+          "JAX_D_APP": {
+            "backup": "JAX_V_APP"
+          },
+          "JAX_V_APP": {
+            "backup": "JAX_W_APP"
+          }
+        }
+      },
+      "controllers": [
+        "JAX_57_CTR",
+        "JAX_54_CTR",
+        "JAX_15_CTR",
+        "JAX_77_CTR",
+        "JAX_79_CTR",
+        "DAB_N_APP",
+        "MCO_N_APP",
+        "TPA_E_APP",
+        "JAX_TWR",
+        "CRG_TWR",
+        "SGJ_TWR"
+      ],
+      "default_maps": [
+        "WEST FLOW"
+      ],
+      "departure_airspace": [
+        "JAX_N_APP"
+      ],
+      "departure_runways": [
+        {
+          "airport": "KJAX",
+          "rate": 10,
+          "runway": "26"
+        },
+        {
+          "airport": "KCRG",
+          "rate": 10,
+          "runway": "32"
+        },
+        {
+          "airport": "KSGJ",
+          "rate": 10,
+          "runway": "31"
+        }
+      ],
+      "wind": {
+        "direction": 290,
+        "gust": 10,
+        "speed": 5
+      }
+    }
+  },
+  "stars_config": {
+  "center": "KJAX",
+  "coordination_fixes": {
+    "PENSE": [
+      {
+          "type": "route",
+          "to": "JAX",
+          "from": "ZJX"
+      }
+  ],
+  "NATII": [
+      {
+          "type": "route",
+          "to": "JAX",
+          "from": "ZJX"
+      }
+  ],
+  "MAHKA": [
+      {
+          "type": "route",
+          "to": "JAX",
+          "from": "ZJX"
+      }
+  ],
+  "BETLE": [
+      {
+          "type": "route",
+          "to": "JAX",
+          "from": "ZJX"
+      }
+  ],
+  "JERZI": [
+      {
+          "type": "route",
+          "to": "JAX",
+          "from": "ZJX"
+      }
+  ],
+    "GOTBE": [
+         {
+          "type": "route",
+          "to": "JAX",
+          "from": "ZJX"
+         }
+      ],
+      "COROE": [
+          {
+              "type": "route",
+              "to": "JAX",
+              "from": "ZJX"
+          }
+      ],
+      "OHDEA": [
+          {
+              "type": "route",
+              "to": "JAX",
+              "from": "ZJX"
+          }
+      ],
+      "BASSS": [
+          {
+              "type": "route",
+              "to": "JAX",
+              "from": "ZJX"
+          }
+      ],
+      "HILIS": [
+          {
+              "type": "route",
+              "to": "JAX",
+              "from": "ZJX"
+          }
+      ]
+  },
+  "airspace_awareness": [
+    {
+      "fixes": [
+        "ALLMA",
+        "BAXLY"
+      ],
+      "altitude_range": [
+        0,
+        999000
+      ],
+      "receiving_controller": "JAX_79_CTR"
+    },
+    {
+      "fixes": [
+        "WISPR"
+      ],
+      "altitude_range": [
+        0,
+        999000
+      ],
+      "receiving_controller": "JAX_54_CTR"
+    },
+    {
+      "fixes": [
+        "EXBOX",
+        "OMN",
+        "SAWGY"
+      ],
+      "altitude_range": [
+        0,
+        999000
+      ],
+      "receiving_controller": "JAX_57_CTR"
+    },
+    {
+      "fixes": [
+        "CAPPS",
+        "JAYJA"
+      ]
+      ,"altitude_range": [
+        0,
+        999000
+      ],
+      "receiving_controller": "JAX_77_CTR"
+    }
+  ],
+  "radar_sites": {
+    "JAX": {
+      "char": "J",
+      "position": "30.49333,-81.69267",
+      "elevation": 140,
+      "primary_range": 60,
+      "secondary_range": 60,
+      "slope_angle": 0.175,
+      "silence_angle": 15
+    },
+    "GNV": {
+      "char": "G",
+      "position": "29.41514,-82.23247",
+      "elevation": 155,
+      "primary_range": 60,
+      "secondary_range": 60,
+      "slope_angle": 0.175,
+      "silence_angle": 15
+    },
+    "ZNEN": {
+      "char": "N",
+      "position": "30.34600,-81.87397",
+      "elevation": 125,
+      "primary_range": 250,
+      "secondary_range": 250,
+      "slope_angle": 0.175,
+      "silence_angle": 15
+    },
+    "ZCTY": {
+      "char": "C",
+      "position": "29.74403,-83.00106",
+      "elevation": 150,
+      "primary_range": 250,
+      "secondary_range": 250,
+      "slope_angle": 0.175,
+      "silence_angle": 15
+    },
+    "DAB": {
+      "char": "D",
+      "position": "29.17267,-81.19224",
+      "elevation": 150,
+      "primary_range": 60,
+      "secondary_range": 60,
+      "slope_angle": 0.175,
+      "silence_angle": 15
+    }
+  },
+  "scratchpads": {
+    "ALLMA": "BRS",
+    "BAXLY": "BRS",
+    "WISPR": "CRO",
+    "EXBOX": "EXB",
+    "OMN": "EXB",
+    "CAPPS": "JET",
+    "JAYJA": "JET",
+    "SAWGY": "SAW",
+    "SSI": "SSI"
+  },
+  "stars_maps": [
+      "EAST FLOW", "WEST FLOW", "CLASS C AIRSPACE", "CLASS D AIRSPACE", "GPS APPROACHES", "MULTI MVA", "SID WAYPOINTS (JAX)", "LUNNI STAR",
+      "MARQO STAR", "OHDEA STAR", "QUBEN STAR", "TEBOW STAR", "RNAV STARS RWY 14", "RNAV STARS RWY 26", "RNAV STARS RWY 08",
+      "RNAV STARS RWY 32"
+  ],
+  "video_map_file": "videomaps/ZJX-videomaps.gob.zst"
+  }
 }