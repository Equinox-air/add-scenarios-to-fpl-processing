--- conflicted
+++ resolved
@@ -8,12 +8,7 @@
 	"fmt"
 	"log/slog"
 	"strings"
-<<<<<<< HEAD
 	"time"
-
-	"golang.org/x/exp/slog"
-=======
->>>>>>> 0db65b71
 )
 
 type Aircraft struct {
@@ -40,17 +35,9 @@
 	// Handoff offered but not yet accepted
 	HandoffTrackController string
 
-<<<<<<< HEAD
-	RedirectedHandoff struct {
-		OrigionalOwner string
-		Redirector     []string
-		RedirectedTo   string
-		RDIndicator    bool
-	}
 	GlobalLinePosition *CardinalOrdinalDirection
-=======
 	RedirectedHandoff RedirectedHandoff
->>>>>>> 0db65b71
+
 	// The controller who gave approach clearance
 	ApproachController string
 
