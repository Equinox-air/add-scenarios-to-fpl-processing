// scenario.go
// Copyright(c) 2022 Matt Pharr, licensed under the GNU Public License, Version 3.
// SPDX: GPL-3.0-only

package main

import (
	"fmt"
	"io/fs"
	"log/slog"
	"os"
	"path/filepath"
	"regexp"
	"slices"
	"sort"
	"strconv"
	"strings"
	"time"

	"github.com/iancoleman/orderedmap"
)

type ScenarioGroup struct {
	TRACON           string                 `json:"tracon"`
	Name             string                 `json:"name"`
	Airports         map[string]*Airport    `json:"airports"`
	Fixes            map[string]Point2LL    `json:"-"`
	FixesStrings     orderedmap.OrderedMap  `json:"fixes"`
	Scenarios        map[string]*Scenario   `json:"scenarios"`
	DefaultScenario  string                 `json:"default_scenario"`
	ControlPositions map[string]*Controller `json:"control_positions"`
	Airspace         Airspace               `json:"airspace"`
	ArrivalGroups    map[string][]Arrival   `json:"arrival_groups"`

	PrimaryAirport string `json:"primary_airport"`

	ReportingPointStrings []string         `json:"reporting_points"`
	ReportingPoints       []ReportingPoint // not in JSON

	NmPerLatitude           float32 // Always 60
	NmPerLongitude          float32 // Derived from Center
	MagneticVariation       float32
	MagneticAdjustment      float32                 `json:"magnetic_adjustment"`
	STARSFacilityAdaptation STARSFacilityAdaptation `json:"stars_config"`
}

type AirspaceAwareness struct {
	Fix                 []string `json:"fixes"`
	AltitudeRange       [2]int   `json:"altitude_range"`
	ReceivingController string   `json:"receiving_controller"`
	AircraftType        []string `json:"aircraft_type"`
}

type STARSFacilityAdaptation struct {
<<<<<<< HEAD
	AirspaceAwareness   []AirspaceAwareness      `json:"airspace_awareness"`
	ForceQLToSelf       bool                     `json:"force_ql_self"`
	AllowLongScratchpad [2]bool                  `json:"allow_long_scratchpad"` // [0] is for the primary. [1] is for the secondary
	Maps                []STARSMap               `json:"stars_maps"`
	InhibitCAVolumes    []AirspaceVolume         `json:"inhibit_ca_volumes"`
	RadarSites          map[string]*RadarSite    `json:"radar_sites"`
	Center              Point2LL                 `json:"-"`
	CenterString        string                   `json:"center"`
	Range               float32                  `json:"range"`
	Scratchpads         map[string]string        `json:"scratchpads"`
	VideoMapFile        string                   `json:"video_map_file"`
	ExternalFacilities  []string                 `json:"stars_facilities"`
	CoordinationFixes   map[string]AdaptationFix `json:"coordination_fixes"`
=======
	AirspaceAwareness   []AirspaceAwareness `json:"airspace_awareness"`
	ForceQLToSelf       bool                `json:"force_ql_self"`
	AllowLongScratchpad [2]bool             `json:"allow_long_scratchpad"` // [0] is for the primary. [1] is for the secondary
	VideoMapNames       []string            `json:"stars_maps"`
	VideoMaps           []STARSMap
	ControllerConfigs   map[string]STARSControllerConfig `json:"controller_configs"`
	InhibitCAVolumes    []AirspaceVolume                 `json:"inhibit_ca_volumes"`
	RadarSites          map[string]*RadarSite            `json:"radar_sites"`
	Center              Point2LL                         `json:"-"`
	CenterString        string                           `json:"center"`
	Range               float32                          `json:"range"`
	Scratchpads         map[string]string                `json:"scratchpads"`
	VideoMapFile        string                           `json:"video_map_file"`
}

type STARSControllerConfig struct {
	VideoMapNames []string `json:"video_maps"`
	VideoMaps     []STARSMap
	DefaultMaps   []string `json:"default_maps"`
	Center        Point2LL `json:"-"`
	CenterString  string   `json:"center"`
	Range         float32  `json:"range"`
>>>>>>> 4416d2c1
}

type CoordinationFix struct {
	Fix  string
	Type string
}

const (
	ZoneBasedFix  = "zone"
	RouteBasedFix = "route"
)

type Airspace struct {
	Boundaries map[string][]Point2LL                 `json:"boundaries"`
	Volumes    map[string][]ControllerAirspaceVolume `json:"volumes"`
}

type ControllerAirspaceVolume struct {
	LowerLimit    int          `json:"lower"`
	UpperLimit    int          `json:"upper"`
	Boundaries    [][]Point2LL `json:"boundary_polylines"` // not in JSON
	BoundaryNames []string     `json:"boundaries"`
}

type Scenario struct {
	SoloController      string                `json:"solo_controller"`
	SplitConfigurations SplitConfigurationSet `json:"multi_controllers"`
	DefaultSplit        string                `json:"default_split"`
	Wind                Wind                  `json:"wind"`
	VirtualControllers  []string              `json:"controllers"`

	// Map from arrival group name to map from airport name to default rate...
	ArrivalGroupDefaultRates map[string]map[string]int `json:"arrivals"`

	ApproachAirspace       []ControllerAirspaceVolume `json:"approach_airspace_volumes"`  // not in JSON
	DepartureAirspace      []ControllerAirspaceVolume `json:"departure_airspace_volumes"` // not in JSON
	ApproachAirspaceNames  []string                   `json:"approach_airspace"`
	DepartureAirspaceNames []string                   `json:"departure_airspace"`

	DepartureRunways []ScenarioGroupDepartureRunway `json:"departure_runways,omitempty"`
	ArrivalRunways   []ScenarioGroupArrivalRunway   `json:"arrival_runways,omitempty"`

	Center       Point2LL `json:"-"`
	CenterString string   `json:"center"`
	Range        float32  `json:"range"`
	DefaultMaps  []string `json:"default_maps"`
}

// split -> config
type SplitConfigurationSet map[string]SplitConfiguration

// callsign -> controller contig
type SplitConfiguration map[string]*MultiUserController

type MultiUserController struct {
	Primary          bool     `json:"primary"`
	BackupController string   `json:"backup"`
	Departures       []string `json:"departures"`
	Arrivals         []string `json:"arrivals"`
}

type ScenarioGroupDepartureRunway struct {
	Airport     string `json:"airport"`
	Runway      string `json:"runway"`
	Category    string `json:"category,omitempty"`
	DefaultRate int    `json:"rate"`

	ExitRoutes map[string]ExitRoute // copied from airport's  departure_routes
}

type ScenarioGroupArrivalRunway struct {
	Airport string `json:"airport"`
	Runway  string `json:"runway"`
}

func (s *Scenario) PostDeserialize(sg *ScenarioGroup, e *ErrorLogger) {
	for _, as := range s.ApproachAirspaceNames {
		if vol, ok := sg.Airspace.Volumes[as]; !ok {
			e.ErrorString("unknown approach airspace \"%s\"", as)
		} else {
			s.ApproachAirspace = append(s.ApproachAirspace, vol...)
		}
	}
	for _, as := range s.DepartureAirspaceNames {
		if vol, ok := sg.Airspace.Volumes[as]; !ok {
			e.ErrorString("unknown departure airspace \"%s\"", as)
		} else {
			s.DepartureAirspace = append(s.DepartureAirspace, vol...)
		}
	}

	sort.Slice(s.DepartureRunways, func(i, j int) bool {
		if s.DepartureRunways[i].Airport != s.DepartureRunways[j].Airport {
			return s.DepartureRunways[i].Airport < s.DepartureRunways[j].Airport
		} else if s.DepartureRunways[i].Runway != s.DepartureRunways[j].Runway {
			return s.DepartureRunways[i].Runway < s.DepartureRunways[j].Runway
		} else {
			return s.DepartureRunways[i].Category < s.DepartureRunways[j].Category
		}
	})

	airportExits := make(map[string]map[string]interface{}) // airport -> exit -> is it covered
	for i, rwy := range s.DepartureRunways {
		e.Push("Departure runway " + rwy.Airport + " " + rwy.Runway)

		if airportExits[rwy.Airport] == nil {
			airportExits[rwy.Airport] = make(map[string]interface{})
		}

		if ap, ok := sg.Airports[rwy.Airport]; !ok {
			e.ErrorString("airport not found")
		} else {
			if routes, ok := ap.DepartureRoutes[rwy.Runway]; !ok {
				e.ErrorString("runway departure routes not found")
			} else {
				s.DepartureRunways[i].ExitRoutes = routes
				for exit := range routes {
					// It's fine if multiple active runways cover the exit.
					airportExits[rwy.Airport][exit] = nil
				}
			}

			if len(ap.Departures) == 0 {
				e.ErrorString("no \"departures\" specified for airport")
			}

			if rwy.Category != "" {
				found := false
				for _, dep := range ap.Departures {
					if ap.ExitCategories[dep.Exit] == rwy.Category {
						found = true
						break
					}
				}
				if !found {
					e.ErrorString("no departures have exit category \"%s\"", rwy.Category)
				}
			}
		}
		e.Pop()
	}
	for icao, exits := range airportExits {
		// We already gave an error above if the airport is unknown, so
		// don't need to again here..
		if ap, ok := sg.Airports[icao]; ok {
			for _, dep := range ap.Departures {
				if _, ok := exits[dep.Exit]; !ok {
					e.ErrorString("No active runway at %s covers in-use exit \"%s\"", icao, dep.Exit)
				}
			}
		}
	}

	// Make sure all of the controllers used in airspace awareness will be there.
	for _, aa := range sg.STARSFacilityAdaptation.AirspaceAwareness {
		if !slices.Contains(s.VirtualControllers, aa.ReceivingController) {
			s.VirtualControllers = append(s.VirtualControllers, aa.ReceivingController)
		}
	}

	sort.Slice(s.ArrivalRunways, func(i, j int) bool {
		if s.ArrivalRunways[i].Airport == s.ArrivalRunways[j].Airport {
			return s.ArrivalRunways[i].Runway < s.ArrivalRunways[j].Runway
		}
		return s.ArrivalRunways[i].Airport < s.ArrivalRunways[j].Airport
	})

	activeAirports := make(map[*Airport]interface{}) // all airports with departures or arrivals
	for _, rwy := range s.ArrivalRunways {
		e.Push("Arrival runway " + rwy.Airport + " " + rwy.Runway)

		if ap, ok := sg.Airports[rwy.Airport]; !ok {
			e.ErrorString("airport not found")
		} else {
			activeAirports[ap] = nil

			found := false
			for _, appr := range ap.Approaches {
				if appr.Runway == rwy.Runway {
					found = true
					// Add the tower controller to the virtual controller
					// list if it isn't there already.
					if !slices.Contains(s.VirtualControllers, appr.TowerController) {
						s.VirtualControllers = append(s.VirtualControllers, appr.TowerController)
					}
				}
			}

			if !found {
				e.ErrorString("no approach found that reaches this runway")
			}
		}
		e.Pop()
	}

	if _, ok := sg.ControlPositions[s.SoloController]; s.SoloController != "" && !ok {
		e.ErrorString("controller \"%s\" for \"solo_controller\" is unknown", s.SoloController)
	}

	// Figure out which airports/runways and airports/SIDs are used in the scenario.
	activeAirportSIDs := make(map[string]map[string]interface{})
	activeAirportRunways := make(map[string]map[string]interface{})
	for _, rwy := range s.DepartureRunways {
		e.Push("departure runway " + rwy.Runway)

		ap, ok := sg.Airports[rwy.Airport]
		if !ok {
			e.ErrorString("%s: airport unknown", rwy.Airport)
		}

		activeAirports[ap] = nil

		if ap.DepartureController == "" {
			// Only check for a human controller to be covering the track if there isn't
			// a virtual controller assigned to it.
			for fix, route := range rwy.ExitRoutes {
				if rwy.Category == "" || ap.ExitCategories[fix] == rwy.Category {
					if activeAirportSIDs[rwy.Airport] == nil {
						activeAirportSIDs[rwy.Airport] = make(map[string]interface{})
					}
					if activeAirportRunways[rwy.Airport] == nil {
						activeAirportRunways[rwy.Airport] = make(map[string]interface{})
					}
					activeAirportSIDs[rwy.Airport][route.SID] = nil
					activeAirportRunways[rwy.Airport][rwy.Runway] = nil
				}
			}
		}

		e.Pop()
	}

	// Do any active airports have CRDA?
	haveCRDA := false
	for ap := range activeAirports {
		if len(ap.ConvergingRunways) > 0 {
			haveCRDA = true
			break
		}
	}
	if haveCRDA {
		// Make sure all of the controllers involved have a valid default airport
		check := func(ctrl *Controller) {
			if ctrl.DefaultAirport == "" {
				if ap, _, ok := strings.Cut(ctrl.Callsign, "_"); ok { // see if the first part of the callsign is an airport
					if _, ok := sg.Airports["K"+ap]; ok {
						ctrl.DefaultAirport = "K" + ap
					} else {
						e.ErrorString("%s: controller must have \"default_airport\" specified (required for CRDA).", ctrl.Callsign)
						return
					}
				}
			}
			if _, ok := sg.Airports[ctrl.DefaultAirport]; !ok {
				e.ErrorString("%s: controller's \"default_airport\" \"%s\" is unknown", ctrl.Callsign, ctrl.DefaultAirport)
			}
		}

		if ctrl, ok := sg.ControlPositions[s.SoloController]; ok {
			check(ctrl)
		}
		for _, callsign := range s.SplitConfigurations.Splits() {
			if ctrl, ok := sg.ControlPositions[callsign]; ok {
				check(ctrl)
			}
		}
	}

	// Various multi_controllers validations
	if len(s.SplitConfigurations) > 0 {
		if len(s.SplitConfigurations) == 1 && s.DefaultSplit == "" {
			// Set the default split to be the single specified controller
			// assignment.
			for s.DefaultSplit = range s.SplitConfigurations {
			}
		} else if s.DefaultSplit == "" {
			e.ErrorString("multiple splits specified in \"multi_controllers\" but no \"default_split\" specified")
		} else if _, ok := s.SplitConfigurations[s.DefaultSplit]; !ok {
			e.ErrorString("did not find \"default_split\" \"%s\" in \"multi_controllers\" splits", s.DefaultSplit)
		}
	}
	for name, controllers := range s.SplitConfigurations {
		primaryController := ""
		e.Push("\"multi_controllers\": split \"" + name + "\"")

		haveDepartureSIDSpec, haveDepartureRunwaySpec := false, false

		for callsign, ctrl := range controllers {
			e.Push(callsign)
			if ctrl.Primary {
				if primaryController != "" {
					e.ErrorString("multiple controllers specified as \"primary\": %s %s",
						primaryController, callsign)
				} else {
					primaryController = callsign
				}
			}

			if _, ok := sg.ControlPositions[callsign]; !ok {
				e.ErrorString("controller \"%s\" not defined in the scenario group's \"control_positions\"", callsign)
			}

			// Make sure any airports claimed for departures are valid
			for _, airportSID := range ctrl.Departures {
				ap, sidRunway, haveSIDRunway := strings.Cut(airportSID, "/")
				if sids, ok := activeAirportSIDs[ap]; !ok {
					e.ErrorString("airport \"%s\" is not departing aircraft in this scenario", ap)
				} else if haveSIDRunway {
					// If there's something after a slash, make sure it's
					// either a valid SID or runway.
					_, okSID := sids[sidRunway]
					_, okRunway := activeAirportRunways[ap][sidRunway]
					if !okSID && !okRunway {
						e.ErrorString("\"%s\" at airport \"%s\" is neither an active runway or SID in this scenario", sidRunway, ap)
					}

					haveDepartureSIDSpec = haveDepartureSIDSpec || okSID
					haveDepartureRunwaySpec = haveDepartureRunwaySpec || okRunway
					if haveDepartureSIDSpec && haveDepartureRunwaySpec {
						e.ErrorString("cannot use both runways and SIDs to specify the departure controller")
					}
				}
			}

			// Make sure all arrivals are valid. Below we make sure all
			// included arrivals have a controller.
			for _, arr := range ctrl.Arrivals {
				if _, ok := s.ArrivalGroupDefaultRates[arr]; !ok {
					e.ErrorString("arrival \"%s\" not found in scenario", arr)
				}
			}
			e.Pop()
		}
		if primaryController == "" {
			e.ErrorString("No controller in \"multi_controllers\" was specified as \"primary\"")
		}

		// Make sure each active departure config (airport and possibly
		// SID) has exactly one controller handling its departures.
		validateDep := func(active map[string]map[string]interface{}, check func(ctrl *MultiUserController, airport, spec string) bool) {
			for airport, specs := range active {
				for spec := range specs {
					controller := ""
					for callsign, ctrl := range controllers {
						if check(ctrl, airport, spec) {
							if controller != "" {
								e.ErrorString("both \"%s\" and \"%s\" expect to handle %s/%s departures",
									controller, callsign, airport, spec)
							}
							controller = callsign
						}
					}
					if controller == "" {
						e.ErrorString("no controller found that is covering %s/%s departures", airport, spec)
					}
				}
			}
		}
		if haveDepartureSIDSpec {
			validateDep(activeAirportSIDs, func(ctrl *MultiUserController, airport, spec string) bool {
				return ctrl.IsDepartureController(airport, "", spec)
			})
		}
		if haveDepartureRunwaySpec {
			validateDep(activeAirportRunways, func(ctrl *MultiUserController, airport, spec string) bool {
				return ctrl.IsDepartureController(airport, spec, "")
			})
		}

		// Make sure all controllers are either the primary or have a path
		// of backup controllers that eventually ends with the primary.
		havePathToPrimary := make(map[string]interface{})
		havePathToPrimary[primaryController] = nil
		var followPathToPrimary func(callsign string, mc *MultiUserController, depth int) bool
		followPathToPrimary = func(callsign string, mc *MultiUserController, depth int) bool {
			if callsign == "" {
				return false
			}
			if _, ok := havePathToPrimary[callsign]; ok {
				return true
			}
			if depth == 0 || mc.BackupController == "" {
				return false
			}

			bmc, ok := controllers[mc.BackupController]
			if !ok {
				e.ErrorString("Backup controller \"%s\" for \"%s\" is unknown",
					mc.BackupController, callsign)
				return false
			}

			if followPathToPrimary(mc.BackupController, bmc, depth-1) {
				havePathToPrimary[callsign] = nil
				return true
			}
			return false
		}
		for callsign, mc := range controllers {
			if !followPathToPrimary(callsign, mc, 25) {
				e.ErrorString("controller \"%s\" doesn't have a valid backup controller", callsign)
			}
		}
		e.Pop()
	}

	for _, name := range SortedMapKeys(s.ArrivalGroupDefaultRates) {
		e.Push("Arrival group " + name)
		// Make sure the arrival group has been defined
		if arrivals, ok := sg.ArrivalGroups[name]; !ok {
			e.ErrorString("arrival group not found")
		} else {
			// Add initial controllers to the controller list, if
			// necessary.
			for _, ar := range arrivals {
				if ar.InitialController != "" &&
					!slices.Contains(s.VirtualControllers, ar.InitialController) {
					s.VirtualControllers = append(s.VirtualControllers, ar.InitialController)
				}
			}

			// Check the airports in it
			for airport := range s.ArrivalGroupDefaultRates[name] {
				e.Push("Airport " + airport)
				if _, ok := sg.Airports[airport]; !ok {
					e.ErrorString("unknown arrival airport")
				} else {
					// Make sure the airport exists in at least one of the
					// arrivals in the group.
					found := false
					for _, ar := range arrivals {
						if _, ok := ar.Airlines[airport]; ok {
							found = true

							// Make sure the airport has at least one
							// active arrival runway.
							if !slices.ContainsFunc(s.ArrivalRunways,
								func(r ScenarioGroupArrivalRunway) bool {
									return r.Airport == airport
								}) {
								e.ErrorString("no runways listed in \"arrival_runways\" for %s even though there are %s arrivals in \"arrivals\"",
									airport, airport)
							}
						}
					}
					if !found {
						e.ErrorString("airport not used for any arrivals")
					}
				}
				e.Pop()
			}

			// For each multi-controller split, sure some controller covers the
			// arrival group.
			for split, controllers := range s.SplitConfigurations {
				e.Push("\"multi_controllers\": split \"" + split + "\"")
				count := 0
				for _, mc := range controllers {
					if slices.Contains(mc.Arrivals, name) {
						count++
					}
				}
				if count == 0 {
					e.ErrorString("no controller in \"multi_controllers\" has this arrival group in their \"arrivals\"")
				} else if count > 1 {
					e.ErrorString("more than one controller in \"multi_controllers\" has this arrival group in their \"arrivals\"")
				}
				e.Pop()
			}
		}
		e.Pop()
	}

	for _, ctrl := range s.VirtualControllers {
		if _, ok := sg.ControlPositions[ctrl]; !ok {
			e.ErrorString("controller \"%s\" unknown", ctrl)
		}
	}

	if s.CenterString != "" {
		if pos, ok := sg.locate(s.CenterString); !ok {
			e.ErrorString("unknown location \"%s\" specified for \"center\"", s.CenterString)
		} else {
			s.Center = pos
		}
	}

	fa := sg.STARSFacilityAdaptation
	if len(s.DefaultMaps) > 0 {
		if len(fa.ControllerConfigs) > 0 {
			e.ErrorString("\"default_maps\" is not allowed when \"controller_configs\" is set in \"stars_config\"")
		}

		for _, dm := range s.DefaultMaps {
			if !slices.ContainsFunc(fa.VideoMapNames,
				func(m string) bool { return m == dm }) {
				e.ErrorString("video map \"%s\" not found in \"stars_maps\"", dm)
			}
		}
	} else if len(fa.ControllerConfigs) > 0 {
		// Make sure that each controller in the scenario is represented in
		// "controller_configs".
		if _, ok := fa.ControllerConfigs[s.SoloController]; !ok {
			e.ErrorString("control position \"%s\" is not included in \"controller_configs\"",
				s.SoloController)
		}
		for _, conf := range s.SplitConfigurations {
			for pos := range conf {
				if _, ok := fa.ControllerConfigs[pos]; !ok {
					e.ErrorString("control position \"%s\" is not included in \"controller_configs\"", pos)
				}
			}
		}
	}
}

///////////////////////////////////////////////////////////////////////////
// ScenarioGroup

func (sg *ScenarioGroup) locate(s string) (Point2LL, bool) {
	s = strings.ToUpper(s)
	// ScenarioGroup's definitions take precedence...
	if p, ok := sg.Fixes[s]; ok {
		return p, true
	} else if n, ok := database.Navaids[strings.ToUpper(s)]; ok {
		return n.Location, ok
	} else if ap, ok := database.Airports[strings.ToUpper(s)]; ok {
		return ap.Location, ok
	} else if f, ok := database.Fixes[strings.ToUpper(s)]; ok {
		return f.Location, ok
	} else if p, err := ParseLatLong([]byte(s)); err == nil {
		return p, true
	} else if len(s) > 5 && s[0] == 'K' && s[4] == '-' {
		if rwy, ok := LookupRunway(s[:4], s[5:]); ok {
			return rwy.Threshold, true
		}
	}

	return Point2LL{}, false
}

var (
	// "FIX@HDG/DIST"
	reFixHeadingDistance = regexp.MustCompile(`^([\w-]{3,})@([\d]{3})/(\d+(\.\d+)?)$`)
)

func (sg *ScenarioGroup) PostDeserialize(e *ErrorLogger, simConfigurations map[string]map[string]*SimConfiguration) {
	// stars_config items. This goes first because we need to initialize
	// Center (and thence NmPerLongitude) ASAP.
	sg.STARSFacilityAdaptation.PostDeserialize(e, sg)

	sg.NmPerLatitude = 60
	sg.NmPerLongitude = 60 * cos(radians(sg.STARSFacilityAdaptation.Center[1]))

	if sg.TRACON == "" {
		e.ErrorString("\"tracon\" must be specified")
	} else if _, ok := database.TRACONs[sg.TRACON]; !ok {
		e.ErrorString("TRACON %s is unknown; it must be a 3-letter identifier listed at "+
			"https://www.faa.gov/about/office_org/headquarters_offices/ato/service_units/air_traffic_services/tracon.",
			sg.TRACON)
	}

	sg.Fixes = make(map[string]Point2LL)
	for _, fix := range sg.FixesStrings.Keys() {
		loc, _ := sg.FixesStrings.Get(fix)
		location, ok := loc.(string)
		if !ok {
			e.ErrorString("location for fix \"%s\" is not a string: %+v", fix, loc)
			continue
		}

		fix := strings.ToUpper(fix)
		e.Push("Fix  " + fix)

		if _, ok := sg.Fixes[fix]; ok {
			e.ErrorString("fix has multiple definitions")
		} else if strs := reFixHeadingDistance.FindStringSubmatch(location); len(strs) >= 4 {
			// "FIX@HDG/DIST"
			//fmt.Printf("A loc %s -> strs %+v\n", location, strs)
			if pll, ok := sg.locate(strs[1]); !ok {
				e.ErrorString("base fix \"" + strs[1] + "\" unknown")
			} else if hdg, err := strconv.Atoi(strs[2]); err != nil {
				e.ErrorString("heading \"%s\": %v", strs[2], err)
			} else if dist, err := strconv.ParseFloat(strs[3], 32); err != nil {
				e.ErrorString("distance \"%s\": %v", strs[3], err)
			} else {
				// Offset along the given heading and distance from the fix.
				p := ll2nm(pll, sg.NmPerLongitude)
				h := radians(float32(hdg))
				v := [2]float32{sin(h), cos(h)}
				v = scale2f(v, float32(dist))
				p = add2f(p, v)
				sg.Fixes[fix] = nm2ll(p, sg.NmPerLongitude)
			}
		} else if pos, ok := sg.locate(location); ok {
			// It's something simple. Check this after FIX@HDG/DIST,
			// though, since the runway matching KJFK-31L discards stuff
			// after the runway and we don't want that to match in that
			// case.
			sg.Fixes[fix] = pos
		} else {
			e.ErrorString("invalid location syntax \"%s\" for fix \"%s\"", location, fix)
		}

		e.Pop()
	}

	for name, volumes := range sg.Airspace.Volumes {
		for i, vol := range volumes {
			e.Push("Airspace volume " + name)
			for _, b := range vol.BoundaryNames {
				if pts, ok := sg.Airspace.Boundaries[b]; !ok {
					e.ErrorString("airspace boundary \"%s\" not found", b)
				} else {
					sg.Airspace.Volumes[name][i].Boundaries = append(sg.Airspace.Volumes[name][i].Boundaries, pts)
				}
			}
			e.Pop()
		}
	}

	if len(sg.Airports) == 0 {
		e.ErrorString("No \"airports\" specified in scenario group")
	}
	for name, ap := range sg.Airports {
		e.Push("Airport " + name)
		ap.PostDeserialize(name, sg, e)
		e.Pop()
	}

	if sg.PrimaryAirport == "" {
		e.ErrorString("\"primary_airport\" not specified")
	} else if ap, ok := database.Airports[sg.PrimaryAirport]; !ok {
		e.ErrorString("\"primary_airport\" \"%s\" unknown", sg.PrimaryAirport)
	} else if mvar, err := database.MagneticGrid.Lookup(ap.Location); err != nil {
		e.ErrorString("%s: unable to find magnetic declination: %v", sg.PrimaryAirport, err)
	} else {
		sg.MagneticVariation = mvar + sg.MagneticAdjustment
	}

	fa := sg.STARSFacilityAdaptation
	if len(fa.VideoMapNames) == 0 {
		if len(fa.ControllerConfigs) == 0 {
			e.ErrorString("must provide one of \"stars_maps\" or \"controller_configs\" in \"stars_config\"")
			fa.ControllerConfigs = CommaKeyExpand(fa.ControllerConfigs)
		}
	} else if len(fa.ControllerConfigs) > 0 {
		e.ErrorString("cannot provide both \"stars_maps\" and \"controller_configs\" in \"stars_config\"")
	}

	if _, ok := sg.Scenarios[sg.DefaultScenario]; !ok {
		e.ErrorString("default scenario \"%s\" not found in \"scenarios\"", sg.DefaultScenario)
	}

	for _, aa := range sg.STARSFacilityAdaptation.AirspaceAwareness {
		e.Push("stars_adaptation")

		for _, fix := range aa.Fix {
			if _, ok := sg.locate(fix); !ok && fix != "ALL" {
				e.ErrorString(fix + ": fix unknown")
			}
		}

		if aa.AltitudeRange[0] > aa.AltitudeRange[1] {
			e.ErrorString("lower end of \"altitude_range\" %d above upper end %d",
				aa.AltitudeRange[0], aa.AltitudeRange[1])
		}

		if _, ok := sg.ControlPositions[aa.ReceivingController]; !ok {
			e.ErrorString(aa.ReceivingController + ": controller unknown")
		}

		for _, t := range aa.AircraftType {
			if t != "J" && t != "T" && t != "P" {
				e.ErrorString("\"%s\": invalid \"aircraft_type\". Expected \"J\", \"T\", or \"P\".", t)
			}
		}

		e.Pop()
	}

	for callsign, ctrl := range sg.ControlPositions {
		e.Push("Controller " + callsign)

		ctrl.Callsign = callsign

		if ctrl.Frequency < 118000 || ctrl.Frequency > 138000 {
			e.ErrorString("invalid frequency: %6.3f", float32(ctrl.Frequency)/1000)
		}
		if ctrl.SectorId == "" {
			e.ErrorString("no \"sector_id\" specified")
		}
		if ctrl.Scope == "" {
			e.ErrorString("no \"scope_char\" specified")
		}
		if ctrl.FullName == "" {
			e.ErrorString("no \"full_name\" specified")
		}
		e.Pop()
	}

	for name, arrivals := range sg.ArrivalGroups {
		e.Push("Arrival group " + name)
		if len(arrivals) == 0 {
			e.ErrorString("no arrivals in arrival group")
		}

		for i := range arrivals {
			arrivals[i].PostDeserialize(sg, e)
		}
		e.Pop()
	}

	for _, rp := range sg.ReportingPointStrings {
		if loc, ok := sg.locate(rp); !ok {
			e.ErrorString("unknown \"reporting_point\" \"%s\"", rp)
		} else {
			sg.ReportingPoints = append(sg.ReportingPoints, ReportingPoint{Fix: rp, Location: loc})
		}
	}

	// Do after airports!
	if len(sg.Scenarios) == 0 {
		e.ErrorString("No \"scenarios\" specified")
	}
	for name, s := range sg.Scenarios {
		e.Push("Scenario " + name)
		s.PostDeserialize(sg, e)
		e.Pop()
	}

	initializeSimConfigurations(sg, simConfigurations, *server)
}

func (s *STARSFacilityAdaptation) PostDeserialize(e *ErrorLogger, sg *ScenarioGroup) {
	e.Push("stars_config")

	// Video maps
	if len(s.VideoMapNames) > 0 {
		// Don't try to validate the map names here since we haven't loaded
		// the video maps yet. (Chicken and egg: we use the map names when
		// loading maps to figure out which ones we need rendering command
		// buffers for, so hence we haven't loaded them at this point.)
	} else if len(s.ControllerConfigs) > 0 {
		s.ControllerConfigs = CommaKeyExpand(s.ControllerConfigs)

		for ctrl, config := range s.ControllerConfigs {
			if pos, ok := sg.locate(config.CenterString); !ok {
				e.ErrorString("unknown location \"%s\" specified for \"center\"", s.CenterString)
			} else {
				config.Center = pos
				s.ControllerConfigs[ctrl] = config
			}
		}

		for ctrl, config := range s.ControllerConfigs {
			if len(config.VideoMapNames) == 0 {
				e.ErrorString("must provide \"video_maps\" for controller \"%s\"", ctrl)
			}

			for _, name := range config.DefaultMaps {
				if !slices.Contains(config.VideoMapNames, name) {
					e.ErrorString("default map \"%s\" for \"%s\" is not included in the controller's "+
						"\"controller_maps\"", name, ctrl)
				}
			}
			// Make sure all of the control positions are included in at least
			// one of the scenarios.  As with VideoMapNames, don't try to
			// validate the map names yet.
			if !func() bool {
				for _, sc := range sg.Scenarios {
					if ctrl == sc.SoloController {
						return true
					}
					for _, config := range sc.SplitConfigurations {
						for pos := range config {
							if ctrl == pos {
								return true
							}
						}
					}
				}
				return false
			}() {
				e.ErrorString("Control position \"%s\" in \"controller_configs\" not found in any of the scenarios", ctrl)
			}
		}
	} else {
		e.ErrorString("Must specify either \"controller_configs\" or \"stars_maps\"")
	}

	if s.CenterString == "" {
		e.ErrorString("No \"center\" specified")
	} else if pos, ok := sg.locate(s.CenterString); !ok {
		e.ErrorString("unknown location \"%s\" specified for \"center\"", s.CenterString)
	} else {
		s.Center = pos
	}

	if s.Range == 0 {
		s.Range = 50
	}

	for name, rs := range s.RadarSites {
		e.Push("Radar site " + name)
		if p, ok := sg.locate(rs.PositionString); rs.PositionString == "" || !ok {
			e.ErrorString("radar site position \"%s\" not found", rs.PositionString)
		} else {
			rs.Position = p
		}
		if rs.Char == "" {
			e.ErrorString("radar site is missing \"char\"")
		}
		if rs.Elevation == 0 {
			e.ErrorString("radar site is missing \"elevation\"")
		}
		e.Pop()
	}

	e.Pop() // stars_config
}

func (s *STARSFacilityAdaptation) PreSave() {
	// Slim down STARSFacilityAdaptation before it is saved by discarding
	// the video maps, which we can restore at load time through the
	// VideoMapLibrary.
	s.VideoMaps = nil
	for ctrl, config := range s.ControllerConfigs {
		config.VideoMaps = nil
		s.ControllerConfigs[ctrl] = config
	}
}

func (s *STARSFacilityAdaptation) PostLoad(ml *VideoMapLibrary) error {
	// And conversely, PostLoad patches things up by restoring the
	// STARSMaps for the video maps in the STARSFacilityAdaptation.
	initMaps := func(names []string) ([]STARSMap, error) {
		var maps []STARSMap
		for _, name := range names {
			if name == "" {
				maps = append(maps, STARSMap{})
			} else if m := ml.GetMap(s.VideoMapFile, name); m != nil {
				maps = append(maps, *m)
			} else {
				return nil, fmt.Errorf("%s: map \"%s\" not found", s.VideoMapFile, name)
			}
		}
		return maps, nil
	}

	var err error
	if s.VideoMaps, err = initMaps(s.VideoMapNames); err != nil {
		return err
	}
	for ctrl, config := range s.ControllerConfigs {
		if config.VideoMaps, err = initMaps(config.VideoMapNames); err != nil {
			return err
		}
		s.ControllerConfigs[ctrl] = config
	}
	return nil
}

func initializeSimConfigurations(sg *ScenarioGroup,
	simConfigurations map[string]map[string]*SimConfiguration, multiController bool) {
	config := &SimConfiguration{
		ScenarioConfigs:  make(map[string]*SimScenarioConfiguration),
		ControlPositions: sg.ControlPositions,
		DefaultScenario:  sg.DefaultScenario,
	}

	for name, scenario := range sg.Scenarios {
		sc := &SimScenarioConfiguration{
			SplitConfigurations: scenario.SplitConfigurations,
			LaunchConfig: MakeLaunchConfig(scenario.DepartureRunways,
				scenario.ArrivalGroupDefaultRates),
			Wind:             scenario.Wind,
			DepartureRunways: scenario.DepartureRunways,
			ArrivalRunways:   scenario.ArrivalRunways,
			PrimaryAirport:   sg.PrimaryAirport,
		}

		if multiController {
			if len(scenario.SplitConfigurations) == 0 {
				// not a multi-controller scenario
				continue
			}
			sc.SelectedController = scenario.SplitConfigurations.GetPrimaryController(scenario.DefaultSplit)
			sc.SelectedSplit = scenario.DefaultSplit
		} else {
			if scenario.SoloController == "" {
				// multi-controller only
				continue
			}
			sc.SelectedController = scenario.SoloController
		}

		config.ScenarioConfigs[name] = sc
	}

	// Skip scenario groups that don't have any single/multi-controller
	// scenarios, as appropriate.
	if len(config.ScenarioConfigs) > 0 {
		// The default scenario may be invalid; e.g. if it's single
		// controller but we're gathering multi-controller here. Pick
		// something valid in that case.
		if _, ok := config.ScenarioConfigs[config.DefaultScenario]; !ok {
			config.DefaultScenario = SortedMapKeys(config.ScenarioConfigs)[0]
		}

		if simConfigurations[sg.TRACON] == nil {
			simConfigurations[sg.TRACON] = make(map[string]*SimConfiguration)
		}
		simConfigurations[sg.TRACON][sg.Name] = config
	}
}

func (sg *ScenarioGroup) InitializeWaypointLocations(waypoints []Waypoint, e *ErrorLogger) {
	var prev Point2LL

	for i, wp := range waypoints {
		if e != nil {
			e.Push("Fix " + wp.Fix)
		}
		if pos, ok := sg.locate(wp.Fix); !ok {
			if e != nil {
				e.ErrorString("unable to locate waypoint")
			}
		} else {
			waypoints[i].Location = pos

			d := nmdistance2ll(prev, waypoints[i].Location)
			if i > 1 && d > 120 && e != nil {
				e.ErrorString("waypoint at %s is suspiciously far from previous one (%s at %s): %f nm",
					waypoints[i].Location.DDString(), waypoints[i-1].Fix, waypoints[i-1].Location.DDString(), d)
			}
			prev = waypoints[i].Location
		}

		if e != nil {
			e.Pop()
		}
	}

	// Do (DME) arcs after wp.Locations have been initialized
	for i, wp := range waypoints {
		if wp.Arc == nil {
			continue
		}

		if e != nil {
			e.Push("Fix " + wp.Fix)
		}

		if i+1 == len(waypoints) {
			if e != nil {
				e.ErrorString("can't have DME arc starting at the final waypoint")
				e.Pop()
			}
			break
		}

		// Which way are we turning as we depart p0? Use either the
		// previous waypoint or the next one after the end of the arc
		// to figure it out.
		var v0, v1 [2]float32
		p0, p1 := ll2nm(wp.Location, sg.NmPerLongitude), ll2nm(waypoints[i+1].Location, sg.NmPerLongitude)
		if i > 0 {
			v0 = sub2f(p0, ll2nm(waypoints[i-1].Location, sg.NmPerLongitude))
			v1 = sub2f(p1, p0)
		} else {
			if i+2 == len(waypoints) {
				if e != nil {
					e.ErrorString("must have at least one waypoint before or after arc to determine its orientation")
					e.Pop()
				}
				continue
			}
			v0 = sub2f(p1, p0)
			v1 = sub2f(ll2nm(waypoints[i+2].Location, sg.NmPerLongitude), p1)
		}
		// cross product
		x := v0[0]*v1[1] - v0[1]*v1[0]
		wp.Arc.Clockwise = x < 0

		if wp.Arc.Fix != "" {
			// Center point was specified
			var ok bool
			if wp.Arc.Center, ok = sg.locate(wp.Arc.Fix); !ok {
				if e != nil {
					e.ErrorString("unable to locate arc center \"" + wp.Arc.Fix + "\"")
					e.Pop()
				}
				continue
			}
		} else {
			// Just the arc length was specified; need to figure out the
			// center and radius of the circle that gives that.
			d := distance2f(p0, p1)
			if d >= wp.Arc.Length {
				if e != nil {
					e.ErrorString("distance between waypoints %.2fnm is greater than specified arc length %.2fnm",
						d, wp.Arc.Length)
					e.Pop()
				}
				continue
			}
			if wp.Arc.Length > d*3.14159 {
				// No circle is possible to give an arc that long
				if e != nil {
					e.ErrorString("no valid circle will give a distance between waypoints %.2fnm", wp.Arc.Length)
					e.Pop()
				}
				continue
			}

			// Now search for a center point of a circle that goes through
			// p0 and p1 and has the desired arc length.  We will search
			// along the line perpendicular to the vector p1-p0 that goes
			// through its center point.

			// There are two possible center points for the circle, one on
			// each side of the line p0-p1.  We will take positive or
			// negative steps in parametric t along the perpendicular line
			// so that we're searching in the right direction to get the
			// clockwise/counter clockwise route we want.
			delta := float32(Select(wp.Arc.Clockwise, -.01, .01))

			// We will search with uniform small steps along the line. Some
			// sort of bisection search would probably be better, but...
			t := delta
			limit := 100 * distance2f(p0, p1) // ad-hoc
			v := normalize2f(sub2f(p1, p0))
			v[0], v[1] = -v[1], v[0] // perp!
			for t < limit {
				center := add2f(mid2f(p0, p1), scale2f(v, t))
				radius := distance2f(center, p0)

				// Angle subtended by p0 and p1 w.r.t. center
				cosTheta := dot(sub2f(p0, center), sub2f(p1, center)) / sqr(radius)
				theta := safeACos(cosTheta)

				arcLength := theta * radius

				if arcLength < wp.Arc.Length {
					wp.Arc.Center = nm2ll(center, sg.NmPerLongitude)
					wp.Arc.Radius = radius
					break
				}

				t += delta
			}

			if t >= limit {
				if e != nil {
					e.ErrorString("unable to find valid circle radius for arc")
					e.Pop()
				}
				continue
			}
		}

		// Heading from the center of the arc to the current fix
		hfix := headingp2ll(wp.Arc.Center, wp.Location,
			sg.NmPerLongitude, sg.MagneticVariation)
		// Then perpendicular to that, depending on the arc's direction
		wp.Arc.InitialHeading = NormalizeHeading(hfix + float32(Select(wp.Arc.Clockwise, 90, -90)))

		if e != nil {
			e.Pop()
		}
	}
}

///////////////////////////////////////////////////////////////////////////
// Airspace

func InAirspace(p Point2LL, alt float32, volumes []ControllerAirspaceVolume) (bool, [][2]int) {
	var altRanges [][2]int
	for _, v := range volumes {
		inside := false
		for _, pts := range v.Boundaries {
			if PointInPolygon2LL(p, pts) {
				inside = !inside
			}
		}
		if inside {
			altRanges = append(altRanges, [2]int{v.LowerLimit, v.UpperLimit})
		}
	}

	// Sort altitude ranges and then merge ones that have 1000 foot separation
	sort.Slice(altRanges, func(i, j int) bool { return altRanges[i][0] < altRanges[j][0] })
	var mergedAlts [][2]int
	i := 0
	inside := false
	for i < len(altRanges) {
		low := altRanges[i][0]
		high := altRanges[i][1]

		for i+1 < len(altRanges) {
			if altRanges[i+1][0]-high <= 1000 {
				// merge
				high = altRanges[i+1][1]
				i++
			} else {
				break
			}
		}

		// 10 feet of slop for rounding error
		inside = inside || (int(alt)+10 >= low && int(alt)-10 <= high)

		mergedAlts = append(mergedAlts, [2]int{low, high})
		i++
	}

	return inside, mergedAlts
}

///////////////////////////////////////////////////////////////////////////
// LoadScenarioGroups

func loadScenarioGroup(filesystem fs.FS, path string, e *ErrorLogger) *ScenarioGroup {
	e.Push("File " + path)
	defer e.Pop()

	contents, err := fs.ReadFile(filesystem, path)
	if err != nil {
		e.Error(err)
		return nil
	}

	CheckJSONVsSchema[ScenarioGroup](contents, e)
	if e.HaveErrors() {
		return nil
	}

	var s ScenarioGroup
	if err := UnmarshalJSON(contents, &s); err != nil {
		e.Error(err)
		return nil
	}
	if s.Name == "" {
		e.ErrorString("scenario group is missing \"name\"")
		return nil
	}
	if s.TRACON == "" {
		e.ErrorString("scenario group is missing \"tracon\"")
		return nil
	}
	return &s
}

type RootFS struct{}

func (r RootFS) Open(filename string) (fs.File, error) {
	return os.Open(filename)
}

// LoadScenarioGroups loads all of the available scenarios, both from the
// scenarios/ directory in the source code distribution as well as,
// optionally, a scenario file provided on the command line.  It doesn't
// try to do any sort of meaningful error handling but it does try to
// continue on in the presence of errors; all errors will be printed and
// the program will exit if there are any.  We'd rather force any errors
// due to invalid scenario definitions to be fixed...
func LoadScenarioGroups(e *ErrorLogger) (map[string]map[string]*ScenarioGroup, map[string]map[string]*SimConfiguration, *VideoMapLibrary) {
	start := time.Now()

	// First load the scenarios.
	scenarioGroups := make(map[string]map[string]*ScenarioGroup)
	simConfigurations := make(map[string]map[string]*SimConfiguration)
	referencedVideoMaps := make(map[string]map[string]interface{}) // filename -> map name -> used
	updateReferencedMaps := func(fa STARSFacilityAdaptation) {
		if referencedVideoMaps[fa.VideoMapFile] == nil {
			referencedVideoMaps[fa.VideoMapFile] = make(map[string]interface{})
		}
		for _, m := range fa.VideoMapNames {
			referencedVideoMaps[fa.VideoMapFile][m] = nil
		}
		for _, config := range fa.ControllerConfigs {
			for _, m := range config.VideoMapNames {
				referencedVideoMaps[fa.VideoMapFile][m] = nil
			}
		}
	}

	err := fs.WalkDir(resourcesFS, "scenarios", func(path string, d fs.DirEntry, err error) error {
		if err != nil {
			lg.Errorf("error walking scenarios/: %v", err)
			return nil
		}

		if d.IsDir() {
			return nil
		}

		if filepath.Ext(path) != ".json" {
			return nil
		}

		// This is a terrible hack, but the Windows WIX installer toolkit
		// is even more so, so here we go. For reasons not understood, it's
		// not removing the old bdl.json file on an upgrade install; since
		// it got renamed to y90.json, having both gives errors about
		// scenarios being redefined. So cull it here instead...
		if strings.ToLower(filepath.Base(path)) == "bdl.json" {
			return nil
		}

		lg.Infof("%s: loading scenario", path)
		s := loadScenarioGroup(resourcesFS, path, e)
		if s != nil {
			if _, ok := scenarioGroups[s.TRACON][s.Name]; ok {
				e.ErrorString("%s / %s: scenario redefined", s.TRACON, s.Name)
			} else {
				if scenarioGroups[s.TRACON] == nil {
					scenarioGroups[s.TRACON] = make(map[string]*ScenarioGroup)
				}
				scenarioGroups[s.TRACON][s.Name] = s
			}
			updateReferencedMaps(s.STARSFacilityAdaptation)
		}
		return nil
	})
	if err != nil {
		e.Error(err)
	}
	if e.HaveErrors() {
		// Don't keep going since we'll likely crash in the following
		return nil, nil, nil
	}

	// Load the scenario specified on command line, if any.
	if *scenarioFilename != "" {
		fs := func() fs.FS {
			if filepath.IsAbs(*scenarioFilename) {
				return RootFS{}
			} else {
				return os.DirFS(".")
			}
		}()
		s := loadScenarioGroup(fs, *scenarioFilename, e)
		if s != nil {
			// These are allowed to redefine an existing scenario.
			if scenarioGroups[s.TRACON] == nil {
				scenarioGroups[s.TRACON] = make(map[string]*ScenarioGroup)
			}
			scenarioGroups[s.TRACON][s.Name] = s

			// These may have an empty "video_map_file" member, which
			// is automatically patched up here...
			if s.STARSFacilityAdaptation.VideoMapFile == "" {
				if *videoMapFilename != "" {
					s.STARSFacilityAdaptation.VideoMapFile = *videoMapFilename
				} else {
					e.ErrorString("%s: no \"video_map_file\" in scenario and -videomap not specified",
						*scenarioFilename)
				}
			}
			updateReferencedMaps(s.STARSFacilityAdaptation)
		}
	}

	// Next load the video maps; we will kick off work to load
	maplib := MakeVideoMapLibrary()
	err = fs.WalkDir(resourcesFS, "videomaps", func(path string, d fs.DirEntry, err error) error {
		if err != nil {
			lg.Errorf("error walking videomaps: %v", err)
			return nil
		}

		if d.IsDir() {
			return nil
		}

		if strings.HasSuffix(path, "-videomaps.gob") || strings.HasSuffix(path, "-videomaps.gob.zst") {
			maplib.AddFile(resourcesFS, path, referencedVideoMaps[path], e)
		}

		return nil
	})
	if err != nil {
		lg.Errorf("error loading videomaps: %v", err)
		os.Exit(1)
	}

	lg.Infof("scenario/video map manifest load time: %s\n", time.Since(start))

	// Load the video map specified on the command line, if any.
	if *videoMapFilename != "" {
		fs := func() fs.FS {
			if filepath.IsAbs(*videoMapFilename) {
				return RootFS{}
			} else {
				return os.DirFS(".")
			}
		}()
		maplib.AddFile(fs, *videoMapFilename, referencedVideoMaps[*videoMapFilename], e)
	}

	// Final tidying before we return the loaded scenarios.
	for tname, tracon := range scenarioGroups {
		e.Push("TRACON " + tname)

		scenarioNames := make(map[string]string)

		for groupName, sgroup := range tracon {
			e.Push("Scenario group " + groupName)

			// Make sure the same scenario name isn't used in multiple
			// group definitions.
			for scenarioName := range sgroup.Scenarios {
				if other, ok := scenarioNames[scenarioName]; ok {
					e.ErrorString("scenario \"%s\" is also defined in the \"%s\" scenario group",
						scenarioName, other)
				}
				scenarioNames[scenarioName] = groupName
			}

			// Make sure we have what we need in terms of video maps
			fa := &sgroup.STARSFacilityAdaptation
			if vf := fa.VideoMapFile; vf == "" {
				e.ErrorString("no \"video_map_file\" specified")
			} else if !maplib.HaveFile(vf) {
				e.ErrorString("no manifest for video map \"%s\" found. Options: %s", vf,
					strings.Join(maplib.AvailableFiles(), ", "))
			} else {
				if len(fa.VideoMapNames) > NumSTARSMaps {
					e.ErrorString("too many \"stars_maps\": %d provided but only %d are allowed",
						len(fa.VideoMapNames), NumSTARSMaps)
				}

				for _, name := range fa.VideoMapNames {
					if name != "" && !maplib.HaveMap(vf, name) {
						e.ErrorString("video map \"%s\" not found. Use -listmaps <ARTCC> to show available video maps.",
							name)
					}
				}
			}

			sgroup.PostDeserialize(e, simConfigurations)

			e.Pop()
		}
		e.Pop()
	}

	// Walk all of the scenario groups to get all of the possible departing aircraft
	// types to see where V2 is needed in the performance database..
	acTypes := make(map[string]struct{})

	for _, tracon := range scenarioGroups {
		for _, sg := range tracon {
			for _, ap := range sg.Airports {
				for _, dep := range ap.Departures {
					for _, al := range dep.Airlines {
						fleet := Select(al.Fleet != "", al.Fleet, "default")
						for _, ac := range database.Airlines[al.ICAO].Fleets[fleet] {
							acTypes[ac.ICAO] = struct{}{}
						}
					}
				}
			}
		}
	}
	var missing []string
	for _, t := range SortedMapKeys(acTypes) {
		if database.AircraftPerformance[t].Speed.V2 == 0 {
			missing = append(missing, t)
		}
	}
	lg.Warnf("Missing V2 in performance database: %s", strings.Join(missing, ", "))

	return scenarioGroups, simConfigurations, maplib
}

///////////////////////////////////////////////////////////////////////////
// SplitConfigurations

func (sc SplitConfigurationSet) GetConfiguration(split string) SplitConfiguration {
	if len(sc) == 1 {
		// ignore split
		for _, config := range sc {
			return config
		}
	}

	config, ok := sc[split]
	if !ok {
		lg.Error("split not found: \""+split+"\"", slog.Any("splits", sc))
	}
	return config
}

func (sc SplitConfigurationSet) GetPrimaryController(split string) string {
	for callsign, mc := range sc.GetConfiguration(split) {
		if mc.Primary {
			return callsign
		}
	}

	lg.Error("No primary in split: \""+split+"\"", slog.Any("splits", sc))
	return ""
}

func (sc SplitConfigurationSet) Len() int {
	return len(sc)
}

func (sc SplitConfigurationSet) Splits() []string {
	return SortedMapKeys(sc)
}

///////////////////////////////////////////////////////////////////////////
// SplitConfiguration

// ResolveController takes a controller callsign and returns the signed-in
// controller that is responsible for that position (possibly just the
// provided callsign).
func (sc SplitConfiguration) ResolveController(callsign string, active func(callsign string) bool) string {
	i := 0
	for {
		if active(callsign) {
			return callsign
		}

		if ctrl, ok := sc[callsign]; !ok {
			lg.Errorf("%s: failed to find controller in MultiControllers", callsign)
			return ""
		} else {
			callsign = ctrl.BackupController
		}

		i++
		if i == 20 {
			lg.Errorf("%s: unable to find backup for arrival handoff controller", callsign)
			return ""
		}
	}
}

func (sc SplitConfiguration) GetArrivalController(arrivalGroup string) string {
	for callsign, ctrl := range sc {
		if ctrl.IsArrivalController(arrivalGroup) {
			return callsign
		}
	}

	lg.Error(arrivalGroup+": couldn't find arrival controller", slog.Any("config", sc))
	return ""
}

func (sc SplitConfiguration) GetDepartureController(airport, runway, sid string) string {
	for callsign, ctrl := range sc {
		if ctrl.IsDepartureController(airport, runway, sid) {
			return callsign
		}
	}

	lg.Error(airport+"/"+sid+": couldn't find departure controller", slog.Any("config", sc))
	return ""
}

///////////////////////////////////////////////////////////////////////////
// MultiUserController

func (c *MultiUserController) IsDepartureController(ap, rwy, sid string) bool {
	for _, d := range c.Departures {
		depAirport, depSIDRwy, ok := strings.Cut(d, "/")
		if ok { // have a runway or SID
			if ap == depAirport && (rwy == depSIDRwy || sid == depSIDRwy) {
				return true
			}
		} else { // no runway/SID, so only match airport
			if ap == depAirport {
				return true
			}
		}
	}
	return false
}

func (c *MultiUserController) IsArrivalController(arrivalGroup string) bool {
	return slices.Contains(c.Arrivals, arrivalGroup)
}<|MERGE_RESOLUTION|>--- conflicted
+++ resolved
@@ -52,21 +52,6 @@
 }
 
 type STARSFacilityAdaptation struct {
-<<<<<<< HEAD
-	AirspaceAwareness   []AirspaceAwareness      `json:"airspace_awareness"`
-	ForceQLToSelf       bool                     `json:"force_ql_self"`
-	AllowLongScratchpad [2]bool                  `json:"allow_long_scratchpad"` // [0] is for the primary. [1] is for the secondary
-	Maps                []STARSMap               `json:"stars_maps"`
-	InhibitCAVolumes    []AirspaceVolume         `json:"inhibit_ca_volumes"`
-	RadarSites          map[string]*RadarSite    `json:"radar_sites"`
-	Center              Point2LL                 `json:"-"`
-	CenterString        string                   `json:"center"`
-	Range               float32                  `json:"range"`
-	Scratchpads         map[string]string        `json:"scratchpads"`
-	VideoMapFile        string                   `json:"video_map_file"`
-	ExternalFacilities  []string                 `json:"stars_facilities"`
-	CoordinationFixes   map[string]AdaptationFix `json:"coordination_fixes"`
-=======
 	AirspaceAwareness   []AirspaceAwareness `json:"airspace_awareness"`
 	ForceQLToSelf       bool                `json:"force_ql_self"`
 	AllowLongScratchpad [2]bool             `json:"allow_long_scratchpad"` // [0] is for the primary. [1] is for the secondary
@@ -89,18 +74,7 @@
 	Center        Point2LL `json:"-"`
 	CenterString  string   `json:"center"`
 	Range         float32  `json:"range"`
->>>>>>> 4416d2c1
-}
-
-type CoordinationFix struct {
-	Fix  string
-	Type string
-}
-
-const (
-	ZoneBasedFix  = "zone"
-	RouteBasedFix = "route"
-)
+}
 
 type Airspace struct {
 	Boundaries map[string][]Point2LL                 `json:"boundaries"`
