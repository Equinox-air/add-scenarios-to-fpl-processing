--- conflicted
+++ resolved
@@ -58,11 +58,7 @@
 
 type AirspaceAwareness struct {
 	Fix                 []string `json:"fix"`
-<<<<<<< HEAD
-	AltitudeRange       string   `json:"altitude_range"`
-=======
 	AltitudeRange       [2]int   `json:"altitude_range"`
->>>>>>> 9621024d
 	ReceivingController string   `json:"receiving_controller"`
 	ToCenter            bool     `json:"to_center"`
 }
