// scenario.go
// Copyright(c) 2022 Matt Pharr, licensed under the GNU Public License, Version 3.
// SPDX: GPL-3.0-only

package main

import (
	"bufio"
	"bytes"
	"fmt"
	"io"
	"io/fs"
	"log/slog"
	"os"
	"path/filepath"
	"regexp"
	"slices"
	"sort"
	"strconv"
	"strings"
	"time"

	"github.com/iancoleman/orderedmap"
	"github.com/klauspost/compress/zstd"
)

type ScenarioGroup struct {
	TRACON           string                 `json:"tracon"`
	Name             string                 `json:"name"`
	Airports         map[string]*Airport    `json:"airports"`
	Fixes            map[string]Point2LL    `json:"-"`
	FixesStrings     orderedmap.OrderedMap  `json:"fixes"`
	Scenarios        map[string]*Scenario   `json:"scenarios"`
	DefaultScenario  string                 `json:"default_scenario"`
	ControlPositions map[string]*Controller `json:"control_positions"`
	Airspace         Airspace               `json:"airspace"`
	ArrivalGroups    map[string][]Arrival   `json:"arrival_groups"`

	PrimaryAirport string `json:"primary_airport"`

	ReportingPointStrings []string         `json:"reporting_points"`
	ReportingPoints       []ReportingPoint // not in JSON

	NmPerLatitude           float32 // Always 60
	NmPerLongitude          float32 // Derived from Center
	MagneticVariation       float32
	MagneticAdjustment      float32                 `json:"magnetic_adjustment"`
	STARSFacilityAdaptation STARSFacilityAdaptation `json:"stars_config"`
}

type AirspaceAwareness struct {
	Fix                 []string `json:"fixes"`
	AltitudeRange       [2]int   `json:"altitude_range"`
	ReceivingController string   `json:"receiving_controller"`
	AircraftType        []string `json:"aircraft_type"`
}

type STARSFacilityAdaptation struct {
	AirspaceAwareness   []AirspaceAwareness   `json:"airspace_awareness"`
	ForceQLToSelf       bool                  `json:"force_ql_self"`
	AllowLongScratchpad [2]bool               `json:"allow_long_scratchpad"` // [0] is for the primary. [1] is for the secondary
	Maps                []STARSMap            `json:"stars_maps"`
	InhibitCAVolumes    []AirspaceVolume      `json:"inhibit_ca_volumes"`
	RadarSites          map[string]*RadarSite `json:"radar_sites"`
	Center              Point2LL              `json:"-"`
	CenterString        string                `json:"center"`
	Range               float32               `json:"range"`
	Scratchpads         map[string]string     `json:"scratchpads"`
	VideoMapFile        string                `json:"video_map_file"`
<<<<<<< HEAD
	ExternalFacilities []string				`json:"stars_facilities"`
=======
	STARSFacilities 	[]string			  `json:"stars_facilities"`
>>>>>>> 6f78f25a
}

type Airspace struct {
	Boundaries map[string][]Point2LL                 `json:"boundaries"`
	Volumes    map[string][]ControllerAirspaceVolume `json:"volumes"`
}

type ControllerAirspaceVolume struct {
	LowerLimit    int          `json:"lower"`
	UpperLimit    int          `json:"upper"`
	Boundaries    [][]Point2LL `json:"boundary_polylines"` // not in JSON
	BoundaryNames []string     `json:"boundaries"`
}

type Scenario struct {
	SoloController      string                `json:"solo_controller"`
	SplitConfigurations SplitConfigurationSet `json:"multi_controllers"`
	DefaultSplit        string                `json:"default_split"`
	Wind                Wind                  `json:"wind"`
	VirtualControllers  []string              `json:"controllers"`

	// Map from arrival group name to map from airport name to default rate...
	ArrivalGroupDefaultRates map[string]map[string]int `json:"arrivals"`

	ApproachAirspace       []ControllerAirspaceVolume `json:"approach_airspace_volumes"`  // not in JSON
	DepartureAirspace      []ControllerAirspaceVolume `json:"departure_airspace_volumes"` // not in JSON
	ApproachAirspaceNames  []string                   `json:"approach_airspace"`
	DepartureAirspaceNames []string                   `json:"departure_airspace"`

	DepartureRunways []ScenarioGroupDepartureRunway `json:"departure_runways,omitempty"`
	ArrivalRunways   []ScenarioGroupArrivalRunway   `json:"arrival_runways,omitempty"`

	Center       Point2LL `json:"-"`
	CenterString string   `json:"center"`
	Range        float32  `json:"range"`
	DefaultMaps  []string `json:"default_maps"`
}

// split -> config
type SplitConfigurationSet map[string]SplitConfiguration

// callsign -> controller contig
type SplitConfiguration map[string]*MultiUserController

type MultiUserController struct {
	Primary          bool     `json:"primary"`
	BackupController string   `json:"backup"`
	Departures       []string `json:"departures"`
	Arrivals         []string `json:"arrivals"`
}

type ScenarioGroupDepartureRunway struct {
	Airport     string `json:"airport"`
	Runway      string `json:"runway"`
	Category    string `json:"category,omitempty"`
	DefaultRate int    `json:"rate"`

	ExitRoutes map[string]ExitRoute // copied from airport's  departure_routes
}

type ScenarioGroupArrivalRunway struct {
	Airport string `json:"airport"`
	Runway  string `json:"runway"`
}

func (s *Scenario) PostDeserialize(sg *ScenarioGroup, e *ErrorLogger) {
	for _, as := range s.ApproachAirspaceNames {
		if vol, ok := sg.Airspace.Volumes[as]; !ok {
			e.ErrorString("unknown approach airspace \"%s\"", as)
		} else {
			s.ApproachAirspace = append(s.ApproachAirspace, vol...)
		}
	}
	for _, as := range s.DepartureAirspaceNames {
		if vol, ok := sg.Airspace.Volumes[as]; !ok {
			e.ErrorString("unknown departure airspace \"%s\"", as)
		} else {
			s.DepartureAirspace = append(s.DepartureAirspace, vol...)
		}
	}

	sort.Slice(s.DepartureRunways, func(i, j int) bool {
		if s.DepartureRunways[i].Airport != s.DepartureRunways[j].Airport {
			return s.DepartureRunways[i].Airport < s.DepartureRunways[j].Airport
		} else if s.DepartureRunways[i].Runway != s.DepartureRunways[j].Runway {
			return s.DepartureRunways[i].Runway < s.DepartureRunways[j].Runway
		} else {
			return s.DepartureRunways[i].Category < s.DepartureRunways[j].Category
		}
	})

	airportExits := make(map[string]map[string]interface{}) // airport -> exit -> is it covered
	for i, rwy := range s.DepartureRunways {
		e.Push("Departure runway " + rwy.Airport + " " + rwy.Runway)

		if airportExits[rwy.Airport] == nil {
			airportExits[rwy.Airport] = make(map[string]interface{})
		}

		if ap, ok := sg.Airports[rwy.Airport]; !ok {
			e.ErrorString("airport not found")
		} else {
			if routes, ok := ap.DepartureRoutes[rwy.Runway]; !ok {
				e.ErrorString("runway departure routes not found")
			} else {
				s.DepartureRunways[i].ExitRoutes = routes
				for exit := range routes {
					// It's fine if multiple active runways cover the exit.
					airportExits[rwy.Airport][exit] = nil
				}
			}

			if rwy.Category != "" {
				found := false
				for _, dep := range ap.Departures {
					if ap.ExitCategories[dep.Exit] == rwy.Category {
						found = true
						break
					}
				}
				if !found {
					e.ErrorString("no departures have exit category \"%s\"", rwy.Category)
				}
			}
		}
		e.Pop()
	}
	for icao, exits := range airportExits {
		// We already gave an error above if the airport is unknown, so
		// don't need to again here..
		if ap, ok := sg.Airports[icao]; ok {
			for _, dep := range ap.Departures {
				if _, ok := exits[dep.Exit]; !ok {
					e.ErrorString("No active runway at %s covers in-use exit \"%s\"", icao, dep.Exit)
				}
			}
		}
	}

	// Make sure all of the controllers used in airspace awareness will be there.
	for _, aa := range sg.STARSFacilityAdaptation.AirspaceAwareness {
		if !slices.Contains(s.VirtualControllers, aa.ReceivingController) {
			s.VirtualControllers = append(s.VirtualControllers, aa.ReceivingController)
		}
	}

	sort.Slice(s.ArrivalRunways, func(i, j int) bool {
		if s.ArrivalRunways[i].Airport == s.ArrivalRunways[j].Airport {
			return s.ArrivalRunways[i].Runway < s.ArrivalRunways[j].Runway
		}
		return s.ArrivalRunways[i].Airport < s.ArrivalRunways[j].Airport
	})

	activeAirports := make(map[*Airport]interface{}) // all airports with departures or arrivals
	for _, rwy := range s.ArrivalRunways {
		e.Push("Arrival runway " + rwy.Airport + " " + rwy.Runway)

		if ap, ok := sg.Airports[rwy.Airport]; !ok {
			e.ErrorString("airport not found")
		} else {
			activeAirports[ap] = nil

			found := false
			for _, appr := range ap.Approaches {
				if appr.Runway == rwy.Runway {
					found = true
					// Add the tower controller to the virtual controller
					// list if it isn't there already.
					if !slices.Contains(s.VirtualControllers, appr.TowerController) {
						s.VirtualControllers = append(s.VirtualControllers, appr.TowerController)
					}
				}
			}

			if !found {
				e.ErrorString("no approach found that reaches this runway")
			}
		}
		e.Pop()
	}

	if _, ok := sg.ControlPositions[s.SoloController]; s.SoloController != "" && !ok {
		e.ErrorString("controller \"%s\" for \"solo_controller\" is unknown", s.SoloController)
	}

	// Figure out which airports/runways and airports/SIDs are used in the scenario.
	activeAirportSIDs := make(map[string]map[string]interface{})
	activeAirportRunways := make(map[string]map[string]interface{})
	for _, rwy := range s.DepartureRunways {
		e.Push("departure runway " + rwy.Runway)

		ap, ok := sg.Airports[rwy.Airport]
		if !ok {
			e.ErrorString("%s: airport unknown", rwy.Airport)
		}

		activeAirports[ap] = nil

		if ap.DepartureController == "" {
			// Only check for a human controller to be covering the track if there isn't
			// a virtual controller assigned to it.
			for fix, route := range rwy.ExitRoutes {
				if rwy.Category == "" || ap.ExitCategories[fix] == rwy.Category {
					if activeAirportSIDs[rwy.Airport] == nil {
						activeAirportSIDs[rwy.Airport] = make(map[string]interface{})
					}
					if activeAirportRunways[rwy.Airport] == nil {
						activeAirportRunways[rwy.Airport] = make(map[string]interface{})
					}
					activeAirportSIDs[rwy.Airport][route.SID] = nil
					activeAirportRunways[rwy.Airport][rwy.Runway] = nil
				}
			}
		}

		e.Pop()
	}

	// Do any active airports have CRDA?
	haveCRDA := false
	for ap := range activeAirports {
		if len(ap.ConvergingRunways) > 0 {
			haveCRDA = true
			break
		}
	}
	if haveCRDA {
		// Make sure all of the controllers involved have a valid default airport
		check := func(ctrl *Controller) {
			if ctrl.DefaultAirport == "" {
				if ap, _, ok := strings.Cut(ctrl.Callsign, "_"); ok { // see if the first part of the callsign is an airport
					if _, ok := sg.Airports["K"+ap]; ok {
						ctrl.DefaultAirport = "K" + ap
					} else {
						e.ErrorString("%s: controller must have \"default_airport\" specified (required for CRDA).", ctrl.Callsign)
						return
					}
				}
			}
			if _, ok := sg.Airports[ctrl.DefaultAirport]; !ok {
				e.ErrorString("%s: controller's \"default_airport\" \"%s\" is unknown", ctrl.Callsign, ctrl.DefaultAirport)
			}
		}

		if ctrl, ok := sg.ControlPositions[s.SoloController]; ok {
			check(ctrl)
		}
		for _, callsign := range s.SplitConfigurations.Splits() {
			if ctrl, ok := sg.ControlPositions[callsign]; ok {
				check(ctrl)
			}
		}
	}

	// Various multi_controllers validations
	if len(s.SplitConfigurations) > 0 {
		if len(s.SplitConfigurations) == 1 && s.DefaultSplit == "" {
			// Set the default split to be the single specified controller
			// assignment.
			for s.DefaultSplit = range s.SplitConfigurations {
			}
		} else if s.DefaultSplit == "" {
			e.ErrorString("multiple splits specified in \"multi_controllers\" but no \"default_split\" specified")
		} else if _, ok := s.SplitConfigurations[s.DefaultSplit]; !ok {
			e.ErrorString("did not find \"default_split\" \"%s\" in \"multi_controllers\" splits", s.DefaultSplit)
		}
	}
	for name, controllers := range s.SplitConfigurations {
		primaryController := ""
		e.Push("\"multi_controllers\": split \"" + name + "\"")

		haveDepartureSIDSpec, haveDepartureRunwaySpec := false, false

		for callsign, ctrl := range controllers {
			e.Push(callsign)
			if ctrl.Primary {
				if primaryController != "" {
					e.ErrorString("multiple controllers specified as \"primary\": %s %s",
						primaryController, callsign)
				} else {
					primaryController = callsign
				}
			}

			if _, ok := sg.ControlPositions[callsign]; !ok {
				e.ErrorString("controller \"%s\" not defined in the scenario group's \"control_positions\"", callsign)
			}

			// Make sure any airports claimed for departures are valid
			for _, airportSID := range ctrl.Departures {
				ap, sidRunway, haveSIDRunway := strings.Cut(airportSID, "/")
				if sids, ok := activeAirportSIDs[ap]; !ok {
					e.ErrorString("airport \"%s\" is not departing aircraft in this scenario", ap)
				} else if haveSIDRunway {
					// If there's something after a slash, make sure it's
					// either a valid SID or runway.
					_, okSID := sids[sidRunway]
					_, okRunway := activeAirportRunways[ap][sidRunway]
					if !okSID && !okRunway {
						e.ErrorString("\"%s\" at airport \"%s\" is neither an active runway or SID in this scenario", sidRunway, ap)
					}

					haveDepartureSIDSpec = haveDepartureSIDSpec || okSID
					haveDepartureRunwaySpec = haveDepartureRunwaySpec || okRunway
					if haveDepartureSIDSpec && haveDepartureRunwaySpec {
						e.ErrorString("cannot use both runways and SIDs to specify the departure controller")
					}
				}
			}

			// Make sure all arrivals are valid. Below we make sure all
			// included arrivals have a controller.
			for _, arr := range ctrl.Arrivals {
				if _, ok := s.ArrivalGroupDefaultRates[arr]; !ok {
					e.ErrorString("arrival \"%s\" not found in scenario", arr)
				}
			}
			e.Pop()
		}
		if primaryController == "" {
			e.ErrorString("No controller in \"multi_controllers\" was specified as \"primary\"")
		}

		// Make sure each active departure config (airport and possibly
		// SID) has exactly one controller handling its departures.
		validateDep := func(active map[string]map[string]interface{}, check func(ctrl *MultiUserController, airport, spec string) bool) {
			for airport, specs := range active {
				for spec := range specs {
					controller := ""
					for callsign, ctrl := range controllers {
						if check(ctrl, airport, spec) {
							if controller != "" {
								e.ErrorString("both \"%s\" and \"%s\" expect to handle %s/%s departures",
									controller, callsign, airport, spec)
							}
							controller = callsign
						}
					}
					if controller == "" {
						e.ErrorString("no controller found that is covering %s/%s departures", airport, spec)
					}
				}
			}
		}
		if haveDepartureSIDSpec {
			validateDep(activeAirportSIDs, func(ctrl *MultiUserController, airport, spec string) bool {
				return ctrl.IsDepartureController(airport, "", spec)
			})
		}
		if haveDepartureRunwaySpec {
			validateDep(activeAirportRunways, func(ctrl *MultiUserController, airport, spec string) bool {
				return ctrl.IsDepartureController(airport, spec, "")
			})
		}

		// Make sure all controllers are either the primary or have a path
		// of backup controllers that eventually ends with the primary.
		havePathToPrimary := make(map[string]interface{})
		havePathToPrimary[primaryController] = nil
		var followPathToPrimary func(callsign string, mc *MultiUserController, depth int) bool
		followPathToPrimary = func(callsign string, mc *MultiUserController, depth int) bool {
			if callsign == "" {
				return false
			}
			if _, ok := havePathToPrimary[callsign]; ok {
				return true
			}
			if depth == 0 || mc.BackupController == "" {
				return false
			}

			bmc, ok := controllers[mc.BackupController]
			if !ok {
				e.ErrorString("Backup controller \"%s\" for \"%s\" is unknown",
					mc.BackupController, callsign)
				return false
			}

			if followPathToPrimary(mc.BackupController, bmc, depth-1) {
				havePathToPrimary[callsign] = nil
				return true
			}
			return false
		}
		for callsign, mc := range controllers {
			if !followPathToPrimary(callsign, mc, 25) {
				e.ErrorString("controller \"%s\" doesn't have a valid backup controller", callsign)
			}
		}
		e.Pop()
	}

	for _, name := range SortedMapKeys(s.ArrivalGroupDefaultRates) {
		e.Push("Arrival group " + name)
		// Make sure the arrival group has been defined
		if arrivals, ok := sg.ArrivalGroups[name]; !ok {
			e.ErrorString("arrival group not found")
		} else {
			// Add initial controllers to the controller list, if
			// necessary.
			for _, ar := range arrivals {
				if ar.InitialController != "" &&
					!slices.Contains(s.VirtualControllers, ar.InitialController) {
					s.VirtualControllers = append(s.VirtualControllers, ar.InitialController)
				}
			}

			// Check the airports in it
			for airport := range s.ArrivalGroupDefaultRates[name] {
				e.Push("Airport " + airport)
				if _, ok := sg.Airports[airport]; !ok {
					e.ErrorString("unknown arrival airport")
				} else {
					// Make sure the airport exists in at least one of the
					// arrivals in the group.
					found := false
					for _, ar := range arrivals {
						if _, ok := ar.Airlines[airport]; ok {
							found = true

							// Make sure the airport has at least one
							// active arrival runway.
							if !slices.ContainsFunc(s.ArrivalRunways,
								func(r ScenarioGroupArrivalRunway) bool {
									return r.Airport == airport
								}) {
								e.ErrorString("no runways listed in \"arrival_runways\" for %s even though there are %s arrivals in \"arrivals\"",
									airport, airport)
							}
						}
					}
					if !found {
						e.ErrorString("airport not used for any arrivals")
					}
				}
				e.Pop()
			}

			// For each multi-controller split, sure some controller covers the
			// arrival group.
			for split, controllers := range s.SplitConfigurations {
				e.Push("\"multi_controllers\": split \"" + split + "\"")
				count := 0
				for _, mc := range controllers {
					if slices.Contains(mc.Arrivals, name) {
						count++
					}
				}
				if count == 0 {
					e.ErrorString("no controller in \"multi_controllers\" has this arrival group in their \"arrivals\"")
				} else if count > 1 {
					e.ErrorString("more than one controller in \"multi_controllers\" has this arrival group in their \"arrivals\"")
				}
				e.Pop()
			}
		}
		e.Pop()
	}

	for _, ctrl := range s.VirtualControllers {
		if _, ok := sg.ControlPositions[ctrl]; !ok {
			e.ErrorString("controller \"%s\" unknown", ctrl)
		}
	}

	if s.CenterString != "" {
		if pos, ok := sg.locate(s.CenterString); !ok {
			e.ErrorString("unknown location \"%s\" specified for \"center\"", s.CenterString)
		} else {
			s.Center = pos
		}
	}

	if len(s.DefaultMaps) == 0 {
		e.ErrorString("must specify at least one default video map using \"default_maps\"")
	} else {
		for _, dm := range s.DefaultMaps {
			if !slices.ContainsFunc(sg.STARSFacilityAdaptation.Maps,
				func(m STARSMap) bool { return m.Name == dm }) {
				e.ErrorString("video map \"%s\" not found in \"stars_maps\"", dm)
			}
		}
	}
}

///////////////////////////////////////////////////////////////////////////
// ScenarioGroup

func (sg *ScenarioGroup) locate(s string) (Point2LL, bool) {
	s = strings.ToUpper(s)
	// ScenarioGroup's definitions take precedence...
	if p, ok := sg.Fixes[s]; ok {
		return p, true
	} else if n, ok := database.Navaids[strings.ToUpper(s)]; ok {
		return n.Location, ok
	} else if ap, ok := database.Airports[strings.ToUpper(s)]; ok {
		return ap.Location, ok
	} else if f, ok := database.Fixes[strings.ToUpper(s)]; ok {
		return f.Location, ok
	} else if p, err := ParseLatLong([]byte(s)); err == nil {
		return p, true
	} else if len(s) > 5 && s[0] == 'K' && s[4] == '-' {
		if rwy, ok := LookupRunway(s[:4], s[5:]); ok {
			return rwy.Threshold, true
		}
	}

	return Point2LL{}, false
}

var (
	// "FIX@HDG/DIST"
	reFixHeadingDistance = regexp.MustCompile(`^([\w-]{3,})@([\d]{3})/(\d+(\.\d+)?)$`)
)

func (sg *ScenarioGroup) PostDeserialize(e *ErrorLogger, simConfigurations map[string]map[string]*SimConfiguration) {
	// stars_config items. This goes first because we need to initialize
	// Center (and thence NmPerLongitude) ASAP.
	sg.STARSFacilityAdaptation.PostDeserialize(e, sg)

	sg.NmPerLatitude = 60
	sg.NmPerLongitude = 60 * cos(radians(sg.STARSFacilityAdaptation.Center[1]))

	if sg.TRACON == "" {
		e.ErrorString("\"tracon\" must be specified")
	} else if _, ok := database.TRACONs[sg.TRACON]; !ok {
		e.ErrorString("TRACON %s is unknown; it must be a 3-letter identifier listed at "+
			"https://www.faa.gov/about/office_org/headquarters_offices/ato/service_units/air_traffic_services/tracon.",
			sg.TRACON)
	}

	sg.Fixes = make(map[string]Point2LL)
	for _, fix := range sg.FixesStrings.Keys() {
		loc, _ := sg.FixesStrings.Get(fix)
		location, ok := loc.(string)
		if !ok {
			e.ErrorString("location for fix \"%s\" is not a string: %+v", fix, loc)
			continue
		}

		fix := strings.ToUpper(fix)
		e.Push("Fix  " + fix)

		if _, ok := sg.Fixes[fix]; ok {
			e.ErrorString("fix has multiple definitions")
		} else if strs := reFixHeadingDistance.FindStringSubmatch(location); len(strs) >= 4 {
			// "FIX@HDG/DIST"
			//fmt.Printf("A loc %s -> strs %+v\n", location, strs)
			if pll, ok := sg.locate(strs[1]); !ok {
				e.ErrorString("base fix \"" + strs[1] + "\" unknown")
			} else if hdg, err := strconv.Atoi(strs[2]); err != nil {
				e.ErrorString("heading \"%s\": %v", strs[2], err)
			} else if dist, err := strconv.ParseFloat(strs[3], 32); err != nil {
				e.ErrorString("distance \"%s\": %v", strs[3], err)
			} else {
				// Offset along the given heading and distance from the fix.
				p := ll2nm(pll, sg.NmPerLongitude)
				h := radians(float32(hdg))
				v := [2]float32{sin(h), cos(h)}
				v = scale2f(v, float32(dist))
				p = add2f(p, v)
				sg.Fixes[fix] = nm2ll(p, sg.NmPerLongitude)
			}
		} else if pos, ok := sg.locate(location); ok {
			// It's something simple. Check this after FIX@HDG/DIST,
			// though, since the runway matching KJFK-31L discards stuff
			// after the runway and we don't want that to match in that
			// case.
			sg.Fixes[fix] = pos
		} else {
			e.ErrorString("invalid location syntax \"%s\" for fix \"%s\"", location, fix)
		}

		e.Pop()
	}

	for name, volumes := range sg.Airspace.Volumes {
		for i, vol := range volumes {
			e.Push("Airspace volume " + name)
			for _, b := range vol.BoundaryNames {
				if pts, ok := sg.Airspace.Boundaries[b]; !ok {
					e.ErrorString("airspace boundary \"%s\" not found", b)
				} else {
					sg.Airspace.Volumes[name][i].Boundaries = append(sg.Airspace.Volumes[name][i].Boundaries, pts)
				}
			}
			e.Pop()
		}
	}

	if len(sg.Airports) == 0 {
		e.ErrorString("No \"airports\" specified in scenario group")
	}
	for name, ap := range sg.Airports {
		e.Push("Airport " + name)
		ap.PostDeserialize(name, sg, e)
		e.Pop()
	}

	if sg.PrimaryAirport == "" {
		e.ErrorString("\"primary_airport\" not specified")
	} else if ap, ok := database.Airports[sg.PrimaryAirport]; !ok {
		e.ErrorString("\"primary_airport\" \"%s\" unknown", sg.PrimaryAirport)
	} else if mvar, err := database.MagneticGrid.Lookup(ap.Location); err != nil {
		e.ErrorString("%s: unable to find magnetic declination: %v", sg.PrimaryAirport, err)
	} else {
		sg.MagneticVariation = mvar + sg.MagneticAdjustment
	}

	if _, ok := sg.Scenarios[sg.DefaultScenario]; !ok {
		e.ErrorString("default scenario \"%s\" not found in \"scenarios\"", sg.DefaultScenario)
	}

	for _, aa := range sg.STARSFacilityAdaptation.AirspaceAwareness {
		e.Push("stars_adaptation")

		for _, fix := range aa.Fix {
			if _, ok := sg.locate(fix); !ok && fix != "ALL" {
				e.ErrorString(fix + ": fix unknown")
			}
		}

		if aa.AltitudeRange[0] > aa.AltitudeRange[1] {
			e.ErrorString("lower end of \"altitude_range\" %d above upper end %d",
				aa.AltitudeRange[0], aa.AltitudeRange[1])
		}

		if _, ok := sg.ControlPositions[aa.ReceivingController]; !ok {
			e.ErrorString(aa.ReceivingController + ": controller unknown")
		}

		for _, t := range aa.AircraftType {
			if t != "J" && t != "T" && t != "P" {
				e.ErrorString("\"%s\": invalid \"aircraft_type\". Expected \"J\", \"T\", or \"P\".", t)
			}
		}

		e.Pop()
	}

	for callsign, ctrl := range sg.ControlPositions {
		e.Push("Controller " + callsign)

		ctrl.Callsign = callsign

		if ctrl.Frequency < 118000 || ctrl.Frequency > 138000 {
			e.ErrorString("invalid frequency: %6.3f", float32(ctrl.Frequency)/1000)
		}
		if ctrl.SectorId == "" {
			e.ErrorString("no \"sector_id\" specified")
		}
		if ctrl.Scope == "" {
			e.ErrorString("no \"scope_char\" specified")
		}
		if ctrl.FullName == "" {
			e.ErrorString("no \"full_name\" specified")
		}
		e.Pop()
	}

	for name, arrivals := range sg.ArrivalGroups {
		e.Push("Arrival group " + name)
		if len(arrivals) == 0 {
			e.ErrorString("no arrivals in arrival group")
		}

		for i := range arrivals {
			arrivals[i].PostDeserialize(sg, e)
		}
		e.Pop()
	}

	for _, rp := range sg.ReportingPointStrings {
		if loc, ok := sg.locate(rp); !ok {
			e.ErrorString("unknown \"reporting_point\" \"%s\"", rp)
		} else {
			sg.ReportingPoints = append(sg.ReportingPoints, ReportingPoint{Fix: rp, Location: loc})
		}
	}

	// Do after airports!
	if len(sg.Scenarios) == 0 {
		e.ErrorString("No \"scenarios\" specified")
	}
	for name, s := range sg.Scenarios {
		e.Push("Scenario " + name)
		s.PostDeserialize(sg, e)
		e.Pop()
	}

	initializeSimConfigurations(sg, simConfigurations, *server)
}

func (s *STARSFacilityAdaptation) PostDeserialize(e *ErrorLogger, sg *ScenarioGroup) {
	e.Push("stars_config")

	if len(s.Maps) == 0 {
		e.ErrorString("No \"stars_maps\" specified")
	}

	if s.CenterString == "" {
		e.ErrorString("No \"center\" specified")
	} else if pos, ok := sg.locate(s.CenterString); !ok {
		e.ErrorString("unknown location \"%s\" specified for \"center\"", s.CenterString)
	} else {
		s.Center = pos
	}

	if s.Range == 0 {
		s.Range = 50
	}

	for name, rs := range s.RadarSites {
		e.Push("Radar site " + name)
		if p, ok := sg.locate(rs.PositionString); rs.PositionString == "" || !ok {
			e.ErrorString("radar site position \"%s\" not found", rs.PositionString)
		} else {
			rs.Position = p
		}
		if rs.Char == "" {
			e.ErrorString("radar site is missing \"char\"")
		}
		if rs.Elevation == 0 {
			e.ErrorString("radar site is missing \"elevation\"")
		}
		e.Pop()
	}

	e.Pop() // stars_config
}

func initializeSimConfigurations(sg *ScenarioGroup,
	simConfigurations map[string]map[string]*SimConfiguration, multiController bool) {
	config := &SimConfiguration{
		ScenarioConfigs:  make(map[string]*SimScenarioConfiguration),
		ControlPositions: sg.ControlPositions,
		DefaultScenario:  sg.DefaultScenario,
	}

	for name, scenario := range sg.Scenarios {
		sc := &SimScenarioConfiguration{
			SplitConfigurations: scenario.SplitConfigurations,
			LaunchConfig: MakeLaunchConfig(scenario.DepartureRunways,
				scenario.ArrivalGroupDefaultRates),
			Wind:             scenario.Wind,
			DepartureRunways: scenario.DepartureRunways,
			ArrivalRunways:   scenario.ArrivalRunways,
			PrimaryAirport:   sg.PrimaryAirport,
		}

		if multiController {
			if len(scenario.SplitConfigurations) == 0 {
				// not a multi-controller scenario
				continue
			}
			sc.SelectedController = scenario.SplitConfigurations.GetPrimaryController(scenario.DefaultSplit)
			sc.SelectedSplit = scenario.DefaultSplit
		} else {
			if scenario.SoloController == "" {
				// multi-controller only
				continue
			}
			sc.SelectedController = scenario.SoloController
		}

		config.ScenarioConfigs[name] = sc
	}

	// Skip scenario groups that don't have any single/multi-controller
	// scenarios, as appropriate.
	if len(config.ScenarioConfigs) > 0 {
		// The default scenario may be invalid; e.g. if it's single
		// controller but we're gathering multi-controller here. Pick
		// something valid in that case.
		if _, ok := config.ScenarioConfigs[config.DefaultScenario]; !ok {
			config.DefaultScenario = SortedMapKeys(config.ScenarioConfigs)[0]
		}

		if simConfigurations[sg.TRACON] == nil {
			simConfigurations[sg.TRACON] = make(map[string]*SimConfiguration)
		}
		simConfigurations[sg.TRACON][sg.Name] = config
	}
}

func (sg *ScenarioGroup) InitializeWaypointLocations(waypoints []Waypoint, e *ErrorLogger) {
	var prev Point2LL

	for i, wp := range waypoints {
		if e != nil {
			e.Push("Fix " + wp.Fix)
		}
		if pos, ok := sg.locate(wp.Fix); !ok {
			if e != nil {
				e.ErrorString("unable to locate waypoint")
			}
		} else {
			waypoints[i].Location = pos

			d := nmdistance2ll(prev, waypoints[i].Location)
			if i > 1 && d > 120 && e != nil {
				e.ErrorString("waypoint at %s is suspiciously far from previous one (%s at %s): %f nm",
					waypoints[i].Location.DDString(), waypoints[i-1].Fix, waypoints[i-1].Location.DDString(), d)
			}
			prev = waypoints[i].Location
		}

		if e != nil {
			e.Pop()
		}
	}

	// Do (DME) arcs after wp.Locations have been initialized
	for i, wp := range waypoints {
		if wp.Arc == nil {
			continue
		}

		if e != nil {
			e.Push("Fix " + wp.Fix)
		}

		if i+1 == len(waypoints) {
			if e != nil {
				e.ErrorString("can't have DME arc starting at the final waypoint")
				e.Pop()
			}
			break
		}

		// Which way are we turning as we depart p0? Use either the
		// previous waypoint or the next one after the end of the arc
		// to figure it out.
		var v0, v1 [2]float32
		p0, p1 := ll2nm(wp.Location, sg.NmPerLongitude), ll2nm(waypoints[i+1].Location, sg.NmPerLongitude)
		if i > 0 {
			v0 = sub2f(p0, ll2nm(waypoints[i-1].Location, sg.NmPerLongitude))
			v1 = sub2f(p1, p0)
		} else {
			if i+2 == len(waypoints) {
				if e != nil {
					e.ErrorString("must have at least one waypoint before or after arc to determine its orientation")
					e.Pop()
				}
				continue
			}
			v0 = sub2f(p1, p0)
			v1 = sub2f(ll2nm(waypoints[i+2].Location, sg.NmPerLongitude), p1)
		}
		// cross product
		x := v0[0]*v1[1] - v0[1]*v1[0]
		wp.Arc.Clockwise = x < 0

		if wp.Arc.Fix != "" {
			// Center point was specified
			var ok bool
			if wp.Arc.Center, ok = sg.locate(wp.Arc.Fix); !ok {
				if e != nil {
					e.ErrorString("unable to locate arc center \"" + wp.Arc.Fix + "\"")
					e.Pop()
				}
				continue
			}
		} else {
			// Just the arc length was specified; need to figure out the
			// center and radius of the circle that gives that.
			d := distance2f(p0, p1)
			if d >= wp.Arc.Length {
				if e != nil {
					e.ErrorString("distance between waypoints %.2fnm is greater than specified arc length %.2fnm",
						d, wp.Arc.Length)
					e.Pop()
				}
				continue
			}
			if wp.Arc.Length > d*3.14159 {
				// No circle is possible to give an arc that long
				if e != nil {
					e.ErrorString("no valid circle will give a distance between waypoints %.2fnm", wp.Arc.Length)
					e.Pop()
				}
				continue
			}

			// Now search for a center point of a circle that goes through
			// p0 and p1 and has the desired arc length.  We will search
			// along the line perpendicular to the vector p1-p0 that goes
			// through its center point.

			// There are two possible center points for the circle, one on
			// each side of the line p0-p1.  We will take positive or
			// negative steps in parametric t along the perpendicular line
			// so that we're searching in the right direction to get the
			// clockwise/counter clockwise route we want.
			delta := float32(Select(wp.Arc.Clockwise, -.01, .01))

			// We will search with uniform small steps along the line. Some
			// sort of bisection search would probably be better, but...
			t := delta
			limit := 100 * distance2f(p0, p1) // ad-hoc
			v := normalize2f(sub2f(p1, p0))
			v[0], v[1] = -v[1], v[0] // perp!
			for t < limit {
				center := add2f(mid2f(p0, p1), scale2f(v, t))
				radius := distance2f(center, p0)

				// Angle subtended by p0 and p1 w.r.t. center
				cosTheta := dot(sub2f(p0, center), sub2f(p1, center)) / sqr(radius)
				theta := safeACos(cosTheta)

				arcLength := theta * radius

				if arcLength < wp.Arc.Length {
					wp.Arc.Center = nm2ll(center, sg.NmPerLongitude)
					wp.Arc.Radius = radius
					break
				}

				t += delta
			}

			if t >= limit {
				if e != nil {
					e.ErrorString("unable to find valid circle radius for arc")
					e.Pop()
				}
				continue
			}
		}

		// Heading from the center of the arc to the current fix
		hfix := headingp2ll(wp.Arc.Center, wp.Location,
			sg.NmPerLongitude, sg.MagneticVariation)
		// Then perpendicular to that, depending on the arc's direction
		wp.Arc.InitialHeading = NormalizeHeading(hfix + float32(Select(wp.Arc.Clockwise, 90, -90)))

		if e != nil {
			e.Pop()
		}
	}
}

///////////////////////////////////////////////////////////////////////////
// Airspace

func InAirspace(p Point2LL, alt float32, volumes []ControllerAirspaceVolume) (bool, [][2]int) {
	var altRanges [][2]int
	for _, v := range volumes {
		inside := false
		for _, pts := range v.Boundaries {
			if PointInPolygon2LL(p, pts) {
				inside = !inside
			}
		}
		if inside {
			altRanges = append(altRanges, [2]int{v.LowerLimit, v.UpperLimit})
		}
	}

	// Sort altitude ranges and then merge ones that have 1000 foot separation
	sort.Slice(altRanges, func(i, j int) bool { return altRanges[i][0] < altRanges[j][0] })
	var mergedAlts [][2]int
	i := 0
	inside := false
	for i < len(altRanges) {
		low := altRanges[i][0]
		high := altRanges[i][1]

		for i+1 < len(altRanges) {
			if altRanges[i+1][0]-high <= 1000 {
				// merge
				high = altRanges[i+1][1]
				i++
			} else {
				break
			}
		}

		// 10 feet of slop for rounding error
		inside = inside || (int(alt)+10 >= low && int(alt)-10 <= high)

		mergedAlts = append(mergedAlts, [2]int{low, high})
		i++
	}

	return inside, mergedAlts
}

///////////////////////////////////////////////////////////////////////////
// LoadScenarioGroups

type LoadedVideoMap struct {
	path        string
	commandBufs map[string]CommandBuffer
	err         error
}

func loadVideoMaps(filesystem fs.FS, path string, referencedVideoMaps map[string]map[string]interface{}, result chan LoadedVideoMap) {
	start := time.Now()
	lvm := LoadedVideoMap{path: path}

	fr, err := filesystem.Open(path)
	if err != nil {
		lvm.err = err
		result <- lvm
		return
	}
	defer fr.Close()

	var r io.Reader
	r = fr
	if strings.HasSuffix(strings.ToLower(path), ".zst") {
		zr, _ := zstd.NewReader(r, zstd.WithDecoderConcurrency(0))
		defer zr.Close()
		r = zr
	}

	if referenced, ok := referencedVideoMaps[path]; ok {
		lvm.commandBufs, err = loadVideoMapFile(r, referenced)
		if err != nil {
			lvm.err = err
			result <- lvm
			return
		}
	}
	lg.Infof("%s: video map loaded in %s\n", path, time.Since(start))

	result <- lvm
}

func loadVideoMapFile(ir io.Reader, referenced map[string]interface{}) (map[string]CommandBuffer, error) {
	r := bufio.NewReader(ir)

	// For debugging, enable check here; the file will also be parsed using
	// encoding/json and the result will be compared to what we get out of
	// our parser.
	check := false
	var checkJSONMaps map[string][]Point2LL
	if check {
		buf, err := io.ReadAll(ir)
		if err != nil {
			panic(err)
		}
		if err := UnmarshalJSON(buf, &checkJSONMaps); err != nil {
			return nil, err
		}
		r = bufio.NewReader(bytes.NewReader(buf))
	}

	cur, err := r.ReadByte()
	if err != nil {
		return nil, err
	}

	eof := false
	advance := func() bool {
		var err error
		cur, err = r.ReadByte()
		eof = err == io.EOF
		return err == nil
	}

	// Custom "just enough" JSON parser below. This expects only vice JSON
	// video map files but is ~2x faster than using encoding/json.
	line := 1
	skipWhitespace := func() {
		for !eof {
			if cur == '\n' {
				line++
			}
			if cur != ' ' && cur != '\n' && cur != '\t' && cur != '\f' && cur != '\r' && cur != '\v' {
				break
			}
			advance()
		}
	}
	// Called when we expect the given character as the next token.
	expect := func(ch byte) error {
		skipWhitespace()
		if !eof && cur == ch {
			advance()
			return nil
		}
		return fmt.Errorf("expected '%s' at line %d, found '%s'", string(ch), line, string(cur))
	}
	// tryQuoted tries to return a quoted string; nil is returned if the
	// first non-whitespace character found is not a quotation mark.
	tryQuoted := func(buf []byte) []byte {
		buf = buf[:0]
		skipWhitespace()
		if !eof && cur != '"' {
			return buf
		}
		advance()

		// Scan ahead to the closing quote
		for !eof && cur != '"' {
			if cur == '\n' {
				panic(fmt.Sprintf("unterminated string at line %d", line))
			}
			buf = append(buf, cur)
			advance()
		}
		if eof {
			panic("unterminated string")
		}
		advance()
		return buf
	}
	// tryChar returns true and advances pos if the next non-whitespace
	// character matches the one given.
	tryChar := func(ch byte) bool {
		skipWhitespace()
		ok := !eof && cur == ch
		if ok {
			advance()
		}
		return ok
	}

	tryNull := func() bool {
		if !tryChar('n') {
			return false
		}
		for _, ch := range []byte{'u', 'l', 'l'} {
			if eof || cur != ch {
				return false
			}
			advance()
		}
		return true
	}

	m := make(map[string]CommandBuffer)

	// Video map JSON files encode a JSON object where members are arrays
	// of strings, where each string encodes a lat-long position.
	if err := expect('{'); err != nil {
		return nil, err
	}
	var nameBuf, ll []byte
	for {
		// Is there another member in the object?
		nameBuf = tryQuoted(nameBuf)
		if len(nameBuf) == 0 {
			break
		}
		// Handle escaped unicode characters \uXXXX
		name, _ := strconv.Unquote(`"` + string(nameBuf) + `"`)

		if err := expect(':'); err != nil {
			return nil, err
		}

		_, doparse := referenced[name]
		doparse = doparse || check

		// Expect an array for its value.
		var segs []Point2LL
		// Allow "null" for an empty array but ignore it
		if tryNull() {
			// don't try to parse the array...
		} else {
			if err := expect('['); err != nil {
				return nil, err
			}

			for {
				// Parse an element of the array, which should be a string
				// representing a position.
				ll = tryQuoted(ll)
				if len(ll) == 0 {
					break
				}

				if doparse {
					// Skip this work if this video map isn't used
					p, err := ParseLatLong(ll)
					if err != nil {
						return nil, err
					}
					segs = append(segs, p)
				}

				// Is there another entry after this one?
				if !tryChar(',') {
					break
				}
			}
			// Array close.
			if err := expect(']'); err != nil {
				return nil, err
			}
		}

		if check {
			// Make sure we have the same number of points and that they
			// are equal to the reference deserialized by encoding/json.
			jsegs, ok := checkJSONMaps[name]
			if !ok {
				return nil, fmt.Errorf("%s: not found in encoding/json deserialized maps", name)
			}
			if len(jsegs) != len(segs) {
				return nil, fmt.Errorf("%s: encoding/json returned %d segments, we found %d", name, len(jsegs), len(segs))
			}
			for i := range jsegs {
				if jsegs[i][0] != segs[i][0] || jsegs[i][1] != segs[i][1] {
					return nil, fmt.Errorf("%s: %d'th point mismatch: encoding/json %v ours %v", name, i, jsegs[i], segs[i])
				}
			}
			delete(checkJSONMaps, name)
		}

		// Generate the command buffer to draw this video map.
		if doparse {
			ld := GetLinesDrawBuilder()

			for i := 0; i < len(segs)/2; i++ {
				ld.AddLine(segs[2*i], segs[2*i+1])
			}
			var cb CommandBuffer
			ld.GenerateCommands(&cb)

			m[name] = cb
			ReturnLinesDrawBuilder(ld)
		} else {
			// Include it with an empty command buffer anyway just so we
			// know which maps were in the file.
			m[name] = CommandBuffer{}
		}

		// Is there another video map in the object?
		if !tryChar(',') {
			break
		}
	}
	if err := expect('}'); err != nil {
		return nil, err
	}

	if check && len(checkJSONMaps) > 0 {
		var s []string
		for k := range checkJSONMaps {
			s = append(s, k)
		}
		return nil, fmt.Errorf("encoding/json found maps that we did not: %s", strings.Join(s, ", "))
	}

	return m, nil
}

func loadScenarioGroup(filesystem fs.FS, path string, e *ErrorLogger) *ScenarioGroup {
	e.Push("File " + path)
	defer e.Pop()

	contents, err := fs.ReadFile(filesystem, path)
	if err != nil {
		e.Error(err)
		return nil
	}

	CheckJSONVsSchema[ScenarioGroup](contents, e)
	if e.HaveErrors() {
		return nil
	}

	var s ScenarioGroup
	if err := UnmarshalJSON(contents, &s); err != nil {
		e.Error(err)
		return nil
	}
	if s.Name == "" {
		e.ErrorString("scenario group is missing \"name\"")
		return nil
	}
	if s.TRACON == "" {
		e.ErrorString("scenario group is missing \"tracon\"")
		return nil
	}
	return &s
}

type RootFS struct{}

func (r RootFS) Open(filename string) (fs.File, error) {
	return os.Open(filename)
}

// LoadScenarioGroups loads all of the available scenarios, both from the
// scenarios/ directory in the source code distribution as well as,
// optionally, a scenario file provided on the command line.  It doesn't
// try to do any sort of meaningful error handling but it does try to
// continue on in the presence of errors; all errors will be printed and
// the program will exit if there are any.  We'd rather force any errors
// due to invalid scenario definitions to be fixed...
func LoadScenarioGroups(e *ErrorLogger) (map[string]map[string]*ScenarioGroup, map[string]map[string]*SimConfiguration) {
	start := time.Now()

	// First load the scenarios.
	scenarioGroups := make(map[string]map[string]*ScenarioGroup)
	simConfigurations := make(map[string]map[string]*SimConfiguration)
	referencedVideoMaps := make(map[string]map[string]interface{}) // filename -> map name -> used
	err := fs.WalkDir(resourcesFS, "scenarios", func(path string, d fs.DirEntry, err error) error {
		if err != nil {
			lg.Errorf("error walking scenarios/: %v", err)
			return nil
		}

		if d.IsDir() {
			return nil
		}

		if filepath.Ext(path) != ".json" {
			return nil
		}

		lg.Infof("%s: loading scenario", path)
		s := loadScenarioGroup(resourcesFS, path, e)
		if s != nil {
			if _, ok := scenarioGroups[s.TRACON][s.Name]; ok {
				e.ErrorString("%s / %s: scenario redefined", s.TRACON, s.Name)
			} else {
				if scenarioGroups[s.TRACON] == nil {
					scenarioGroups[s.TRACON] = make(map[string]*ScenarioGroup)
				}
				scenarioGroups[s.TRACON][s.Name] = s
			}

			if referencedVideoMaps[s.STARSFacilityAdaptation.VideoMapFile] == nil {
				referencedVideoMaps[s.STARSFacilityAdaptation.VideoMapFile] = make(map[string]interface{})
			}
			for _, m := range s.STARSFacilityAdaptation.Maps {
				referencedVideoMaps[s.STARSFacilityAdaptation.VideoMapFile][m.Name] = nil
			}
		}
		return nil
	})
	if err != nil {
		e.Error(err)
	}
	if e.HaveErrors() {
		// Don't keep going since we'll likely crash in the following
		return nil, nil
	}

	// Load the scenario specified on command line, if any.
	if *scenarioFilename != "" {
		fs := func() fs.FS {
			if filepath.IsAbs(*scenarioFilename) {
				return RootFS{}
			} else {
				return os.DirFS(".")
			}
		}()
		s := loadScenarioGroup(fs, *scenarioFilename, e)
		if s != nil {
			// These are allowed to redefine an existing scenario.
			if scenarioGroups[s.TRACON] == nil {
				scenarioGroups[s.TRACON] = make(map[string]*ScenarioGroup)
			}
			scenarioGroups[s.TRACON][s.Name] = s

			// These may have an empty "video_map_file" member, which
			// is automatically patched up here...
			if s.STARSFacilityAdaptation.VideoMapFile == "" {
				if *videoMapFilename != "" {
					s.STARSFacilityAdaptation.VideoMapFile = *videoMapFilename
				} else {
					e.ErrorString("%s: no \"video_map_file\" in scenario and -videomap not specified",
						*scenarioFilename)
				}
			}

			if referencedVideoMaps[s.STARSFacilityAdaptation.VideoMapFile] == nil {
				referencedVideoMaps[s.STARSFacilityAdaptation.VideoMapFile] = make(map[string]interface{})
			}
			for _, m := range s.STARSFacilityAdaptation.Maps {
				referencedVideoMaps[s.STARSFacilityAdaptation.VideoMapFile][m.Name] = nil
			}
		}
	}

	// Next load the video maps.
	videoMapCommandBuffers := make(map[string]map[string]CommandBuffer)
	vmChan := make(chan LoadedVideoMap, 16)
	launches := 0
	err = fs.WalkDir(resourcesFS, "videomaps", func(path string, d fs.DirEntry, err error) error {
		if err != nil {
			lg.Errorf("error walking videomaps: %v", err)
			return nil
		}

		if d.IsDir() {
			return nil
		}

		if filepath.Ext(path) != ".json" && filepath.Ext(path) != ".zst" {
			return nil
		}

		launches++
		go loadVideoMaps(resourcesFS, path, referencedVideoMaps, vmChan)
		return nil
	})
	if err != nil {
		lg.Errorf("error loading videomaps: %v", err)
		os.Exit(1)
	}

	receiveLoadedVideoMap := func() {
		lvm := <-vmChan
		if lvm.err != nil {
			e.Push("File " + lvm.path)
			e.Error(lvm.err)
			e.Pop()
		} else {
			videoMapCommandBuffers[lvm.path] = lvm.commandBufs
		}
	}

	// Get all of the loaded video map command buffers
	for launches > 0 {
		receiveLoadedVideoMap()
		launches--
	}

	lg.Infof("video map load time: %s\n", time.Since(start))

	// Load the video map specified on the command line, if any.
	if *videoMapFilename != "" {
		fs := func() fs.FS {
			if filepath.IsAbs(*videoMapFilename) {
				return RootFS{}
			} else {
				return os.DirFS(".")
			}
		}()
		loadVideoMaps(fs, *videoMapFilename, referencedVideoMaps, vmChan)
		receiveLoadedVideoMap()
	}

	// Final tidying before we return the loaded scenarios.
	for tname, tracon := range scenarioGroups {
		e.Push("TRACON " + tname)

		scenarioNames := make(map[string]string)

		for groupName, sgroup := range tracon {
			e.Push("Scenario group " + groupName)

			// Make sure the same scenario name isn't used in multiple
			// group definitions.
			for scenarioName := range sgroup.Scenarios {
				if other, ok := scenarioNames[scenarioName]; ok {
					e.ErrorString("scenario \"%s\" is also defined in the \"%s\" scenario group",
						scenarioName, other)
				}
				scenarioNames[scenarioName] = groupName
			}

			// Initialize the CommandBuffers in the scenario's maps.
			if vf := sgroup.STARSFacilityAdaptation.VideoMapFile; vf == "" {
				e.ErrorString("no \"video_map_file\" specified")
			} else {
				if bufferMap, ok := videoMapCommandBuffers[vf]; !ok {
					e.ErrorString("video map file \"%s\" unknown", vf)
				} else {
					for i, sm := range sgroup.STARSFacilityAdaptation.Maps {
						if cb, ok := bufferMap[sm.Name]; !ok {
							e.ErrorString("video map \"%s\" not found. Available maps: %s",
								sm.Name, `"`+strings.Join(SortedMapKeys(bufferMap), `", "`)+`"`)
						} else {
							sgroup.STARSFacilityAdaptation.Maps[i].CommandBuffer = cb
						}
					}
				}
			}

			sgroup.PostDeserialize(e, simConfigurations)

			e.Pop()
		}
		e.Pop()
	}

	// Walk all of the scenario groups to get all of the possible departing aircraft
	// types to see where V2 is needed in the performance database..
	acTypes := make(map[string]struct{})

	for _, tracon := range scenarioGroups {
		for _, sg := range tracon {
			for _, ap := range sg.Airports {
				for _, dep := range ap.Departures {
					for _, al := range dep.Airlines {
						fleet := Select(al.Fleet != "", al.Fleet, "default")
						for _, ac := range database.Airlines[al.ICAO].Fleets[fleet] {
							acTypes[ac.ICAO] = struct{}{}
						}
					}
				}
			}
		}
	}
	var missing []string
	for _, t := range SortedMapKeys(acTypes) {
		if database.AircraftPerformance[t].Speed.V2 == 0 {
			missing = append(missing, t)
		}
	}
	lg.Warnf("Missing V2 in performance database: %s", strings.Join(missing, ", "))

	return scenarioGroups, simConfigurations
}

///////////////////////////////////////////////////////////////////////////
// SplitConfigurations

func (sc SplitConfigurationSet) GetConfiguration(split string) SplitConfiguration {
	if len(sc) == 1 {
		// ignore split
		for _, config := range sc {
			return config
		}
	}

	config, ok := sc[split]
	if !ok {
		lg.Error("split not found: \""+split+"\"", slog.Any("splits", sc))
	}
	return config
}

func (sc SplitConfigurationSet) GetPrimaryController(split string) string {
	for callsign, mc := range sc.GetConfiguration(split) {
		if mc.Primary {
			return callsign
		}
	}

	lg.Error("No primary in split: \""+split+"\"", slog.Any("splits", sc))
	return ""
}

func (sc SplitConfigurationSet) Len() int {
	return len(sc)
}

func (sc SplitConfigurationSet) Splits() []string {
	return SortedMapKeys(sc)
}

///////////////////////////////////////////////////////////////////////////
// SplitConfiguration

// ResolveController takes a controller callsign and returns the signed-in
// controller that is responsible for that position (possibly just the
// provided callsign).
func (sc SplitConfiguration) ResolveController(callsign string, active func(callsign string) bool) string {
	i := 0
	for {
		if active(callsign) {
			return callsign
		}

		if ctrl, ok := sc[callsign]; !ok {
			lg.Errorf("%s: failed to find controller in MultiControllers", callsign)
			return ""
		} else {
			callsign = ctrl.BackupController
		}

		i++
		if i == 20 {
			lg.Errorf("%s: unable to find backup for arrival handoff controller", callsign)
			return ""
		}
	}
}

func (sc SplitConfiguration) GetArrivalController(arrivalGroup string) string {
	for callsign, ctrl := range sc {
		if ctrl.IsArrivalController(arrivalGroup) {
			return callsign
		}
	}

	lg.Error(arrivalGroup+": couldn't find arrival controller", slog.Any("config", sc))
	return ""
}

func (sc SplitConfiguration) GetDepartureController(airport, runway, sid string) string {
	for callsign, ctrl := range sc {
		if ctrl.IsDepartureController(airport, runway, sid) {
			return callsign
		}
	}

	lg.Error(airport+"/"+sid+": couldn't find departure controller", slog.Any("config", sc))
	return ""
}

///////////////////////////////////////////////////////////////////////////
// MultiUserController

func (c *MultiUserController) IsDepartureController(ap, rwy, sid string) bool {
	for _, d := range c.Departures {
		depAirport, depSIDRwy, ok := strings.Cut(d, "/")
		if ok { // have a runway or SID
			if ap == depAirport && (rwy == depSIDRwy || sid == depSIDRwy) {
				return true
			}
		} else { // no runway/SID, so only match airport
			if ap == depAirport {
				return true
			}
		}
	}
	return false
}

func (c *MultiUserController) IsArrivalController(arrivalGroup string) bool {
	return slices.Contains(c.Arrivals, arrivalGroup)
}<|MERGE_RESOLUTION|>--- conflicted
+++ resolved
@@ -67,11 +67,7 @@
 	Range               float32               `json:"range"`
 	Scratchpads         map[string]string     `json:"scratchpads"`
 	VideoMapFile        string                `json:"video_map_file"`
-<<<<<<< HEAD
-	ExternalFacilities []string				`json:"stars_facilities"`
-=======
-	STARSFacilities 	[]string			  `json:"stars_facilities"`
->>>>>>> 6f78f25a
+	ExternalFacilities  []string              `json:"stars_facilities"`
 }
 
 type Airspace struct {
