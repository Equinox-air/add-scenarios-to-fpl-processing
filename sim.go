--- conflicted
+++ resolved
@@ -18,12 +18,8 @@
 	"strings"
 	"time"
 
-<<<<<<< HEAD
-	getweather "github.com/checkandmate1/AirportWeatherData"
-=======
-	"github.com/brunoga/deep"
+	// "github.com/brunoga/deep"
 	"github.com/checkandmate1/AirportWeatherData"
->>>>>>> 4f52a73f
 	"github.com/mmp/imgui-go/v4"
 )
 
@@ -1384,8 +1380,8 @@
 			})
 		}
 
-		var err error
-		*update, err = deep.Copy(SimWorldUpdate{
+		var err error // figure out why this isn't working:
+		*update/*, err = deep.Copy(*/ = SimWorldUpdate{
 			Aircraft:        s.World.Aircraft,
 			Controllers:     s.World.Controllers,
 			ERAMComputers:   s.World.ERAMComputers,
@@ -1396,7 +1392,7 @@
 			Events:          ctrl.events.Get(),
 			TotalDepartures: s.TotalDepartures,
 			TotalArrivals:   s.TotalArrivals,
-		})
+		}//)
 
 		if err != nil {
 			panic(err)
@@ -1700,7 +1696,7 @@
 	if s.LaunchConfig.Mode == LaunchAutomatic {
 		s.spawnAircraft()
 	}
-	s.World.UpdateComputers(now)
+	s.World.UpdateComputers(now, s.eventStream)
 }
 
 func (s *Sim) ResolveController(callsign string) string {
@@ -2305,7 +2301,7 @@
 					TrackOwner:        ctrl.Callsign,
 					HandoffController: octrl.Callsign,
 				}
-
+				msg.Identifier = ac.Callsign
 				stars.TrackInformation[ac.Callsign] = &TrackInformation{
 					TrackOwner:        ctrl.Callsign,
 					HandoffController: octrl.Callsign,
@@ -2330,7 +2326,7 @@
 		})
 }
 
-func (s *Sim) HandoffControl(token, callsign string) error {
+func (s *Sim) HandoffControl(token, callsign, nextController string) error {
 	s.mu.Lock(s.lg)
 	defer s.mu.Unlock(s.lg)
 
@@ -2343,7 +2339,7 @@
 		},
 		func(ctrl *Controller, ac *Aircraft) []RadioTransmission {
 			var radioTransmissions []RadioTransmission
-			if octrl := s.World.GetControllerByCallsign(ac.TrackingController); octrl != nil {
+			if octrl := s.World.GetControllerByCallsign(nextController); octrl != nil {
 				name := Select(octrl.FullName != "", octrl.FullName, octrl.Callsign)
 				bye := Sample("good day", "seeya")
 				contact := Sample("contact ", "over to ", "")
@@ -2354,7 +2350,7 @@
 					Type:       RadioTransmissionReadback,
 				})
 				radioTransmissions = append(radioTransmissions, RadioTransmission{
-					Controller: ac.TrackingController,
+					Controller: nextController,
 					Message:    ac.ContactMessage(s.ReportingPoints),
 					Type:       RadioTransmissionContact,
 				})
@@ -2373,7 +2369,7 @@
 				Callsign:       ac.Callsign,
 			})
 
-			ac.ControllingController = ac.TrackingController
+			ac.ControllingController = nextController
 
 			// Go ahead and climb departures the rest of the way and send
 			// them direct to their first fix (if they aren't already).
@@ -2395,7 +2391,7 @@
 	return s.dispatchCommand(token, callsign,
 		func(ctrl *Controller, ac *Aircraft) error {
 			_, stars := s.World.SafeFacility("")
-			if info := stars.TrackInformation[ac.Callsign]; info != nil && info.HandoffController != ctrl.Callsign {
+			if info := stars.TrackInformation[ac.Callsign]; info == nil || info.HandoffController != ctrl.Callsign {
 				return ErrNotBeingHandedOffToMe
 			}
 			return nil
@@ -2476,22 +2472,26 @@
 
 	return s.dispatchTrackingCommand(token, callsign,
 		func(ctrl *Controller, ac *Aircraft) []RadioTransmission {
-			_, stars := s.World.SafeFacility("")
+			_, stars := s.World.SafeFacility(ctrl.Facility)
 			trackInfo := stars.TrackInformation[ac.Callsign]
+			if trackInfo.HandoffController == "" {
+				return nil
+			}
 			octrl := s.World.GetControllerByCallsign(trackInfo.HandoffController)
-
 			if octrl.Facility != ctrl.Facility { // inter-facility
 				msg := stars.TrackInformation[ac.Callsign].FlightPlan.Message()
 				msg.SourceID = s.World.FacilityFromController(ctrl.Callsign) + s.SimTime.Format("1504Z")
 				msg.TrackInformation = TrackInformation{
 					TrackOwner: ctrl.Callsign,
 				}
+				msg.Identifier = callsign
 
 				stars.TrackInformation[ac.Callsign] = &TrackInformation{
 					TrackOwner: ctrl.Callsign,
 					FlightPlan: stars.TrackInformation[ac.Callsign].FlightPlan,
 				}
 				stars.SendTrackInfo(s.World.FacilityFromController(octrl.Callsign), msg, s.SimTime, InitiateTransfer)
+				delete(s.Handoffs, callsign)
 			} else {
 				entry := stars.TrackInformation[ac.Callsign]
 				entry.HandoffController = octrl.Callsign
