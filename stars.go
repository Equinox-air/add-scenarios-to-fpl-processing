--- conflicted
+++ resolved
@@ -2040,10 +2040,6 @@
 		}
 
 	case CommandModeHandOff:
-<<<<<<< HEAD
-
-=======
->>>>>>> 0db65b71
 		if string(cmd[0]) == "C" { // Enabling/ disabling automatic handoff processing
 			// Manual 4-30
 			if string(cmd[1]) == "X" {
@@ -3030,40 +3026,20 @@
 	// Change the "C" to "N56" for example
 	ok, control := sameFacility(ctx, controller, callsign)
 	if !ok {
-<<<<<<< HEAD
-		return errors.New(fmt.Sprintf("Something went wrong trying to handoff: %v with the %v code.", callsign, controller))
-=======
 		return ErrSTARSIllegalPosition
->>>>>>> 0db65b71
 	}
 
 	ctx.world.HandoffTrack(callsign, control, nil,
 		func(err error) {
 			sp.previewAreaOutput = GetSTARSError(err).Error()
-<<<<<<< HEAD
-
 		})
+
 	return nil
-
-=======
-		})
-
-	return nil
->>>>>>> 0db65b71
 }
 
 func (sp *STARSPane) redirectHandoff(ctx *PaneContext, callsign, controller string) error {
 	ok, control := sameFacility(ctx, controller, callsign)
 	if !ok {
-<<<<<<< HEAD
-		return errors.New(fmt.Sprintf("Something went wrong trying to redirect handoff: %v with the %v code.", callsign, controller))
-	}
-	ctx.world.RedirectHandoff(callsign, control, nil,
-		func(err error) {
-			sp.previewAreaOutput = GetSTARSError(err).Error()
-
-		})
-=======
 		return ErrSTARSIllegalPosition
 	}
 
@@ -3072,7 +3048,6 @@
 			sp.previewAreaOutput = GetSTARSError(err).Error()
 		})
 
->>>>>>> 0db65b71
 	return nil
 }
 
@@ -3282,17 +3257,6 @@
 				user := ctx.world.GetController(ctx.world.Callsign)
 				if ac.RedirectedHandoff.RedirectedTo == user.SectorId {
 					sp.acceptRedirectedHandoff(ctx, ac.Callsign)
-<<<<<<< HEAD
-					return
-				} else if slices.Contains(ac.RedirectedHandoff.Redirector, user.SectorId) {
-					sp.recallRedirectedHandoff(ctx, ac.Callsign)
-					return
-				} else if ac.RedirectedHandoff.RDIndicator && ac.RedirectedHandoff.RedirectedTo == "" {
-					sp.slewRedirect(ctx, ac.Callsign)
-					return
-				} else if ac.HandoffTrackController == ctx.world.Callsign{
-					sp.acceptHandoff(ctx, ac.Callsign)
-=======
 					status.clear = true
 					return
 				} else if slices.Contains(ac.RedirectedHandoff.Redirector, user.SectorId) {
@@ -3307,7 +3271,6 @@
 					status.clear = true
 					sp.acceptHandoff(ctx, ac.Callsign)
 					return
->>>>>>> 0db65b71
 				} else if slices.Contains(ac.ForceQLControllers, ctx.world.Callsign) {
 					sp.RemoveForceQL(ctx, ac.Callsign, ctx.world.Callsign)
 					status.clear = true
@@ -3324,21 +3287,6 @@
 							return
 						}
 					}
-<<<<<<< HEAD
-				} else if ac.HandoffTrackController == ctx.world.Callsign {
-					// Redirecting handoff
-
-					ok, control := sameFacility(ctx, cmd, ac.Callsign)
-					if !ok {
-						status.err = GetSTARSError(ErrSTARSIllegalPosition)
-						return
-					}
-					sp.handoffTrack(ctx, ac.Callsign, control)
-
-					status.clear = true
-					return
-=======
->>>>>>> 0db65b71
 				} else if ac.HandoffTrackController != "" && ac.HandoffTrackController != ctx.world.Callsign &&
 					ac.TrackingController == ctx.world.Callsign {
 					// cancel offered handoff offered
@@ -3365,11 +3313,7 @@
 				} else if state.OutboundHandoffAccepted {
 					// ack an accepted handoff, which we will treat as also
 					// handing off control.
-<<<<<<< HEAD
-					sp.handoffControl(ctx, ac.Callsign)
-=======
 					status.clear = true
->>>>>>> 0db65b71
 					state.OutboundHandoffAccepted = false
 					state.OutboundHandoffFlashEnd = time.Now()
 					return
@@ -3449,34 +3393,6 @@
 				status.clear = true
 				return
 			} else if isControllerId(cmd) || cmd == "C" { // For ARTCC handoffs
-<<<<<<< HEAD
-				status.clear = true
-				err := sp.handoffTrack(ctx, ac.Callsign, cmd)
-				if err == nil {
-					status.clear = true
-					return
-				}
-				if err != nil && (len(cmd) <= 3 || (len(cmd) <= 4 && ctx.world.STARSFacilityAdaptation.ScratchpadRules[0])) { // Scratchpads on slew
-					ctx.world.RunAircraftCommands(ac, cmd,
-						func(err error) {
-							if len(cmd) <= 3 || (len(cmd) >= 4 && ctx.world.STARSFacilityAdaptation.ScratchpadRules[0]) {
-								sp.setScratchpad(ctx, ac.Callsign, cmd, false)
-								status.clear = true
-								return
-							}
-							globalConfig.Audio.PlayOnce(AudioCommandError)
-							sp.previewAreaOutput = GetSTARSError(err).Error()
-						})
-				} else {
-					ctx.world.RunAircraftCommands(ac, cmd,
-						func(err error) {
-							globalConfig.Audio.PlayOnce(AudioCommandError)
-							sp.previewAreaOutput = GetSTARSError(err).Error()
-						})
-				}
-				status.clear = true
-				return
-=======
 				if err := sp.handoffTrack(ctx, ac.Callsign, cmd); err != nil {
 					// Try running it as a command
 					ctx.world.RunAircraftCommands(ac, cmd,
@@ -3491,7 +3407,6 @@
 						})
 				}
 				status.clear = true
->>>>>>> 0db65b71
 				return
 			} else if cmd == "*J" {
 				// remove j-ring for aircraft
@@ -3695,11 +3610,7 @@
 
 				ok, control := sameFacility(ctx, cmd, ac.Callsign)
 				if !ok {
-<<<<<<< HEAD
-					sp.previewAreaOutput = GetSTARSError(ErrSTARSCommandFormat).Error()
-=======
 					sp.previewAreaOutput = GetSTARSError(ErrSTARSIllegalPosition).Error()
->>>>>>> 0db65b71
 				} else {
 					status.clear = true
 					sp.pointOut(ctx, ac.Callsign, control)
@@ -3707,35 +3618,20 @@
 				}
 
 			} else if len(cmd) > 0 {
-<<<<<<< HEAD
-				// Handoffs
-				user := ctx.world.GetController(ctx.world.Callsign)
-				if ac.HandoffTrackController == user.Callsign || ac.RedirectedHandoff.RedirectedTo == user.SectorId { // Redirect
-					if cmd[0] == '\u00C2' {
-						cmd = cmd[2:]
-					}
-=======
 				// See if cmd works as a sector id; if so, make it a handoff.
 				user := ctx.world.GetController(ctx.world.Callsign)
 				if ac.HandoffTrackController == user.Callsign || ac.RedirectedHandoff.RedirectedTo == user.SectorId { // Redirect
 					cmd = strings.TrimPrefix(cmd, STARSTriangleCharacter)
->>>>>>> 0db65b71
 					ok, control := sameFacility(ctx, cmd, ac.Callsign)
 					if !ok {
 						status.err = GetSTARSError(ErrSTARSIllegalPosition)
 						return
 					}
-<<<<<<< HEAD
-					sp.redirectHandoff(ctx, ac.Callsign, control)
-					status.clear = true
-					return
-=======
 					err := sp.redirectHandoff(ctx, ac.Callsign, control)
 					if err == nil {
 						status.clear = true
 						return
 					}
->>>>>>> 0db65b71
 				} else {
 					err := sp.handoffTrack(ctx, ac.Callsign, cmd)
 					if err == nil {
@@ -3744,31 +3640,7 @@
 					}
 				}
 
-<<<<<<< HEAD
-				if err != nil && (len(cmd) <= 3 || (len(cmd) <= 4 && ctx.world.STARSFacilityAdaptation.ScratchpadRules[0])) { // Scratchpads on slew
-					ctx.world.RunAircraftCommands(ac, cmd,
-						func(err error) {
-							if len(cmd) <= 3 || (len(cmd) >= 4 && ctx.world.STARSFacilityAdaptation.ScratchpadRules[0]) {
-								sp.setScratchpad(ctx, ac.Callsign, cmd, false)
-								status.clear = true
-								return
-							}
-							globalConfig.Audio.PlayOnce(AudioCommandError)
-							sp.previewAreaOutput = GetSTARSError(err).Error()
-						})
-				} else {
-					ctx.world.RunAircraftCommands(ac, cmd,
-						func(err error) {
-							globalConfig.Audio.PlayOnce(AudioCommandError)
-							sp.previewAreaOutput = GetSTARSError(err).Error()
-						})
-				}
-				status.clear = true
-				return
-			} else {
-=======
 				// If it didn't match a controller, try to run it as a command
->>>>>>> 0db65b71
 				ctx.world.RunAircraftCommands(ac, cmd,
 					func(err error) {
 						// If it's not a valid command and fits the requirements for a scratchpad, set the scratchpad.
@@ -5175,15 +5047,8 @@
 		dt = FullDatablock
 	}
 	me := w.GetController(w.Callsign)
-<<<<<<< HEAD
-	for _, control := range ac.ForceQLControllers {
-		if control == me.Callsign {
-			dt = FullDatablock
-		}
-=======
 	if slices.Contains(ac.ForceQLControllers, me.Callsign) {
 		dt = FullDatablock
->>>>>>> 0db65b71
 	}
 
 	if ac.HandoffTrackController == w.Callsign {
@@ -5207,16 +5072,8 @@
 	if ac.RedirectedHandoff.RDIndicator {
 		dt = FullDatablock
 	}
-<<<<<<< HEAD
-	for _, redirect := range ac.RedirectedHandoff.Redirector {
-		if redirect == me.SectorId {
-			dt = FullDatablock
-
-		}
-=======
 	if slices.Contains(ac.RedirectedHandoff.Redirector, me.SectorId) {
 		dt = FullDatablock
->>>>>>> 0db65b71
 	}
 
 	// Quicklook
@@ -6075,23 +5932,11 @@
 		} else if _, ok := sp.RejectedPointOuts[ac.Callsign]; ok {
 			field8 = append(field8, " UN")
 		} else if redirect := ac.RedirectedHandoff; (rd && len(redirect.Redirector) > 0 && ac.RedirectedHandoff.RedirectedTo != "") ||
-<<<<<<< HEAD
-		 ((redirect.RedirectedTo == user.SectorId) ||
-			(ac.TrackingController == user.Callsign && redirect.OrigionalOwner != "")) {
-			field8 = []string{" RD"}
-		} else {
-			for _, controller := range ac.RedirectedHandoff.Redirector {
-				if controller == user.SectorId{
-					field8 = []string{" RD"}
-				}
-			}
-=======
 			((redirect.RedirectedTo == user.SectorId) ||
 				(ac.TrackingController == user.Callsign && redirect.OrigionalOwner != "")) {
 			field8 = []string{" RD"}
 		} else if slices.Contains(ac.RedirectedHandoff.Redirector, user.SectorId) {
 			field8 = []string{" RD"}
->>>>>>> 0db65b71
 		}
 
 		// Line 2: fields 3, 4, 5
@@ -6266,14 +6111,8 @@
 		color = STARSTrackedAircraftColor
 	} else if ac.RedirectedHandoff.OrigionalOwner == userController.SectorId || ac.RedirectedHandoff.RedirectedTo == userController.SectorId {
 		color = STARSTrackedAircraftColor
-<<<<<<< HEAD
-	} else if (ac.HandoffTrackController == w.Callsign &&
-		!slices.Contains(ac.RedirectedHandoff.Redirector, userController.SectorId)) ||
-		ac.RedirectedHandoff.RedirectedTo == w.Callsign {
-=======
 	} else if ac.HandoffTrackController == w.Callsign &&
 		!slices.Contains(ac.RedirectedHandoff.Redirector, userController.SectorId) {
->>>>>>> 0db65b71
 		// flashing white if it's being handed off to us.
 		color = STARSTrackedAircraftColor
 	} else if state.OutboundHandoffAccepted {
@@ -7374,22 +7213,11 @@
 		// Quick look all
 		return true
 	} else if ac.RedirectedHandoff.RedirectedTo == user.SectorId {
-<<<<<<< HEAD
-		// Redirected too
-		return true
-	}
-
-	for _, redirect := range ac.RedirectedHandoff.Redirector {
-		if redirect == user.SectorId {
-			return true
-		}
-=======
 		// Redirected to
 		return true
 	} else if slices.Contains(ac.RedirectedHandoff.Redirector, user.SectorId) {
 		// Had it but redirected it
 		return true
->>>>>>> 0db65b71
 	}
 
 	// Quick Look Positions.
