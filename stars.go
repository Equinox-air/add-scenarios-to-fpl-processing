// stars.go
// Copyright(c) 2022 Matt Pharr, licensed under the GNU Public License, Version 3.
// SPDX: GPL-3.0-only

// Main missing features:
// Altitude alerts

package main

import (
	"errors"
	"fmt"
	"runtime"
	"sort"
	"strconv"
	"strings"
	"time"
	"unicode"
	"unsafe"

	"github.com/mmp/imgui-go/v4"
	"golang.org/x/exp/slices"
)

// IFR TRACON separation requirements
const LateralMinimum = 3
const VerticalMinimum = 1000

// STARS ∆
const STARSTriangleCharacter = "\u00c2"

var (
	STARSBackgroundColor    = RGB{.2, .2, .2} // at 100 contrast
	STARSListColor          = RGB{.1, .9, .1}
	STARSTextAlertColor     = RGB{1, 0, 0}
	STARSMapColor           = RGB{.55, .55, .55}
	STARSCompassColor       = RGB{.55, .55, .55}
	STARSRangeRingColor     = RGB{.55, .55, .55}
	STARSTrackBlockColor    = RGB{0.12, 0.48, 1}
	STARSTrackHistoryColors = [5]RGB{
		RGB{.12, .31, .78},
		RGB{.28, .28, .67},
		RGB{.2, .2, .51},
		RGB{.16, .16, .43},
		RGB{.12, .12, .35},
	}
	STARSJRingConeColor         = RGB{.5, .5, 1}
	STARSTrackedAircraftColor   = RGB{1, 1, 1}
	STARSUntrackedAircraftColor = RGB{0, 1, 0}
	STARSInboundPointOutColor   = RGB{1, 1, 0}
	STARSGhostColor             = RGB{1, 1, 0}
	STARSSelectedAircraftColor  = RGB{0, 1, 1}

	STARSATPAWarningColor = RGB{1, 1, 0}
	STARSATPAAlertColor   = RGB{1, .215, 0}

	STARSDCBButtonColor         = RGB{0, .4, 0}
	STARSDCBActiveButtonColor   = RGB{0, .8, 0}
	STARSDCBTextColor           = RGB{1, 1, 1}
	STARSDCBTextSelectedColor   = RGB{1, 1, 0}
	STARSDCBDisabledButtonColor = RGB{.4, .4, .4}
	STARSDCBDisabledTextColor   = RGB{.8, .8, .8}
)

const NumSTARSPreferenceSets = 32
const NumSTARSMaps = 28

type STARSPane struct {
	CurrentPreferenceSet  STARSPreferenceSet
	SelectedPreferenceSet int
	PreferenceSets        []STARSPreferenceSet

	SystemMaps map[int]*STARSMap

	weatherRadar WeatherRadar

	systemFont [6]*Font
	dcbFont    [3]*Font // 0, 1, 2 only

	events *EventsSubscription

	// All of the aircraft in the world, each with additional information
	// carried along in an STARSAircraftState.
	Aircraft map[string]*STARSAircraftState

	AircraftToIndex map[string]int // for use in lists
	IndexToAircraft map[int]string // map is sort of wasteful since it's dense, but...

	// explicit JSON name to avoid errors during config deserialization for
	// backwards compatibility, since this used to be a
	// map[string]interface{}.
	AutoTrackDepartures bool `json:"autotrack_departures"`
	LockDisplay         bool
	AirspaceAwareness   struct {
		Interfacility bool
		Intrafacility bool
	}

	// callsign -> controller id
	InboundPointOuts  map[string]string
	OutboundPointOuts map[string]string
	RejectedPointOuts map[string]interface{}

	queryUnassociated *TransientMap[string, interface{}]

	RangeBearingLines []STARSRangeBearingLine
	MinSepAircraft    [2]string

	CAAircraft []CAAircraft

	// For CRDA
	ConvergingRunways []STARSConvergingRunways

	// Various UI state
	scopeClickHandler   func(pw [2]float32, transforms ScopeTransformations) STARSCommandStatus
	activeDCBMenu       int
	selectedPlaceButton string

	dwellAircraft     string
	drawRouteAircraft string

	commandMode       CommandMode
	multiFuncPrefix   string
	previewAreaOutput string
	previewAreaInput  string

	HavePlayedSPCAlertSound map[string]interface{}

	lastTrackUpdate time.Time
	discardTracks   bool

	drawApproachAirspace  bool
	drawDepartureAirspace bool

	// The start of a RBL--one click received, waiting for the second.
	wipRBL *STARSRangeBearingLine
}

type STARSRangeBearingLine struct {
	P [2]struct {
		// If callsign is given, use that aircraft's position;
		// otherwise we have a fixed position.
		Loc      Point2LL
		Callsign string
	}
}

func (rbl STARSRangeBearingLine) GetPoints(ctx *PaneContext, aircraft []*Aircraft, sp *STARSPane) (p0, p1 Point2LL) {
	// Each line endpoint may be specified either by an aircraft's
	// position or by a fixed position. We'll start with the fixed
	// position and then override it if there's a valid *Aircraft.
	p0, p1 = rbl.P[0].Loc, rbl.P[1].Loc
	if ac := ctx.world.Aircraft[rbl.P[0].Callsign]; ac != nil {
		state, ok := sp.Aircraft[ac.Callsign]
		if ok && !state.LostTrack(ctx.world.CurrentTime()) && slices.Contains(aircraft, ac) {
			p0 = state.TrackPosition()
		}
	}
	if ac := ctx.world.Aircraft[rbl.P[1].Callsign]; ac != nil {
		state, ok := sp.Aircraft[ac.Callsign]
		if ok && !state.LostTrack(ctx.world.CurrentTime()) && slices.Contains(aircraft, ac) {
			p1 = state.TrackPosition()
		}
	}
	return
}

type CAAircraft struct {
	Callsigns    [2]string // sorted alphabetically
	Acknowledged bool
}

type QuickLookPosition struct {
	Callsign string
	Id       string
	Plus     bool
}

func parseQuickLookPositions(w *World, s string) ([]QuickLookPosition, string, error) {
	var positions []QuickLookPosition

	subset := ""
	if ctrl, ok := w.Controllers[w.Callsign]; ok { // this will fail if we're an observer
		subset = string(ctrl.SectorId[0])
	}

	// per 6-94, this is "fun"
	// - in general the string is a list of TCPs / sector ids.
	// - each may have a plus at the end
	// - if a single character id is entered, then we prepend the number for
	//   the current controller's sector id. in that case a space is required
	//   before the next one, if any
	ids := strings.Fields(s)
	for i, id := range ids {
		plus := len(id) > 1 && id[len(id)-1] == '+'
		id = strings.TrimRight(id, "+")

		ctrl := w.GetController(id)
		if ctrl == nil && len(id) == 1 && subset != "" {
			id = subset + id
			ctrl = w.GetController(id)
		}
		if ctrl == nil {
			return positions, strings.Join(ids[i:], " "), ErrSTARSIllegalPosition
		} else {
			positions = append(positions, QuickLookPosition{
				Callsign: ctrl.Callsign,
				Id:       id,
				Plus:     plus,
			})
		}
	}

	return positions, "", nil
}

type CRDAMode int

const (
	CRDAModeStagger = iota
	CRDAModeTie
)

// this is read-only, stored in STARSPane for convenience
type STARSConvergingRunways struct {
	ConvergingRunways
	ApproachRegions [2]*ApproachRegion
	Airport         string
	Index           int
}

type STARSDatablockFieldColors struct {
	Start, End int
	Color      RGB
}

type STARSDatablockLine struct {
	Text   string
	Colors []STARSDatablockFieldColors
}

func (s *STARSDatablockLine) RightJustify(n int) {
	if n > len(s.Text) {
		delta := n - len(s.Text)
		s.Text = fmt.Sprintf("%*c", delta, ' ') + s.Text
		// Keep the formatting aligned.
		for i := range s.Colors {
			s.Colors[i].Start += delta
			s.Colors[i].End += delta
		}
	}
}

type STARSDatablock struct {
	Lines [4]STARSDatablockLine
}

func (s *STARSDatablock) RightJustify(n int) {
	for i := range s.Lines {
		s.Lines[i].RightJustify(n)
	}
}

func (s *STARSDatablock) Duplicate() STARSDatablock {
	var sd STARSDatablock
	for i := range s.Lines {
		sd.Lines[i].Text = s.Lines[i].Text
		sd.Lines[i].Colors = DuplicateSlice(s.Lines[i].Colors)
	}
	return sd
}

func (s *STARSDatablock) BoundText(font *Font) (int, int) {
	text := ""
	for i, l := range s.Lines {
		text += l.Text
		if i+1 < len(s.Lines) {
			text += "\n"
		}
	}
	return font.BoundText(text, 0)
}

func (s *STARSDatablock) DrawText(td *TextDrawBuilder, pt [2]float32, font *Font, baseColor RGB,
	brightness STARSBrightness) {
	style := TextStyle{
		Font:        font,
		Color:       brightness.ScaleRGB(baseColor),
		DropShadow:  true,
		LineSpacing: 0}

	for _, line := range s.Lines {
		haveFormatting := len(line.Colors) > 0
		if haveFormatting {
			p0 := pt // save starting point

			// Gather spans of characters that have the same color
			spanColor := baseColor
			start, end := 0, 0

			flush := func(newColor RGB) {
				if end > start {
					style := TextStyle{
						Font:        font,
						Color:       brightness.ScaleRGB(spanColor),
						DropShadow:  true,
						LineSpacing: 0}
					pt = td.AddText(line.Text[start:end], pt, style)
					start = end
				}
				spanColor = newColor
			}

			for ; end < len(line.Text); end++ {
				if line.Text[end] == ' ' {
					// let spaces ride regardless of style
					continue
				}
				// Does this character have a new color?
				chColor := baseColor
				for _, format := range line.Colors {
					if end >= format.Start && end < format.End {
						chColor = format.Color
						break
					}
				}
				if !spanColor.Equals(chColor) {
					flush(chColor)
				}
			}
			flush(spanColor)

			// newline from start so we maintain aligned columns.
			pt = td.AddText("\n", p0, style)
		} else {
			pt = td.AddText(line.Text+"\n", pt, style)
		}
	}
}

type CRDARunwayState struct {
	Enabled                 bool
	LeaderLineDirection     *CardinalOrdinalDirection // nil -> unset
	DrawCourseLines         bool
	DrawQualificationRegion bool
}

// stores the per-preference set state for each STARSConvergingRunways
type CRDARunwayPairState struct {
	Enabled     bool
	Mode        CRDAMode
	RunwayState [2]CRDARunwayState
}

func (c *STARSConvergingRunways) getRunwaysString() string {
	return c.Runways[0] + "/" + c.Runways[1]
}

type CommandMode int

const (
	CommandModeNone = iota
	CommandModeInitiateControl
	CommandModeTerminateControl
	CommandModeHandOff
	CommandModeVP
	CommandModeMultiFunc
	CommandModeFlightData
	CommandModeCollisionAlert
	CommandModeMin
	CommandModeSavePrefAs
	CommandModeMaps
	CommandModeLDR
	CommandModeRangeRings
	CommandModeRange
	CommandModeSiteMenu
)

const (
	DCBMenuMain = iota
	DCBMenuAux
	DCBMenuMaps
	DCBMenuBrite
	DCBMenuCharSize
	DCBMenuPref
	DCBMenuSite
	DCBMenuSSAFilter
	DCBMenuGITextFilter
	DCBMenuTPA
)

type STARSAircraftState struct {
	// Radar tracks are maintained as a ring buffer where tracksIndex is
	// the index of the next track to be written.  (Thus, tracksIndex==0
	// implies that there are no tracks.)  In FUSED mode, radar tracks are
	// updated once per second; otherwise they are updated once every 5
	// seconds. Changing to/from FUSED mode causes tracksIndex to be reset,
	// thus discarding previous tracks.
	tracks      [50]RadarTrack
	tracksIndex int

	DatablockType DatablockType

	IsSelected bool // middle click

	// Only drawn if non-zero
	JRingRadius              float32
	ConeLength               float32
	DisplayTPASize           *bool // unspecified->system default if nil
	DisplayATPAMonitor       *bool // unspecified->system default if nil
	DisplayATPAWarnAlert     *bool // unspecified->system default if nil
	IntrailDistance          float32
	ATPAStatus               ATPAStatus
	MinimumMIT               float32
	ATPALeadAircraftCallsign string
	// This is only set if a leader line direction was specified for this
	// aircraft individually
	LeaderLineDirection *CardinalOrdinalDirection

	Ghost struct {
		PartialDatablock bool
		State            GhostState
	}

	displayPilotAltitude bool
	pilotAltitude        int

	DisplayReportedBeacon bool // note: only for unassociated
	DisplayPTL            bool
	DisableCAWarnings     bool
	DisableMSAW           bool
	InhibitMSAWAlert      bool // only applies if in an alert. clear when alert is over?

	SPCOverride string

	FirstSeen           time.Time
	FirstRadarTrack     time.Time
	HaveEnteredAirspace bool

	IdentEnd                time.Time
	OutboundHandoffAccepted bool
	OutboundHandoffFlashEnd time.Time

	// This is a little messy: we maintain maps from callsign->sector id
	// for pointouts that track the global state of them. Here we track
	// just inbound pointouts to the current controller so that the first
	// click acks a point out but leaves it yellow and a second clears it
	// entirely.
	PointedOut bool
	ForceQL    bool
}

type ATPAStatus int

const (
	ATPAStatusUnset = iota
	ATPAStatusMonitor
	ATPAStatusWarning
	ATPAStatusAlert
)

type GhostState int

const (
	GhostStateRegular = iota
	GhostStateSuppressed
	GhostStateForced
)

func (s *STARSAircraftState) TrackAltitude() int {
	idx := (s.tracksIndex - 1) % len(s.tracks)
	return s.tracks[idx].Altitude
}

func (s *STARSAircraftState) TrackDeltaAltitude() int {
	if s.tracksIndex < 2 {
		return 0
	}
	prev := (s.tracksIndex - 2) % len(s.tracks)
	return s.TrackAltitude() - s.tracks[prev].Altitude
}

func (s *STARSAircraftState) TrackPosition() Point2LL {
	idx := (s.tracksIndex - 1) % len(s.tracks)
	return s.tracks[idx].Position
}

func (s *STARSAircraftState) TrackGroundspeed() int {
	idx := (s.tracksIndex - 1) % len(s.tracks)
	return s.tracks[idx].Groundspeed
}

func (s *STARSAircraftState) HaveHeading() bool {
	return s.tracksIndex > 1
}

// Note that the vector returned by HeadingVector() is along the aircraft's
// extrapolated path.  Thus, it includes the effect of wind.  The returned
// vector is scaled so that it represents where it is expected to be one
// minute in the future.
func (s *STARSAircraftState) HeadingVector(nmPerLongitude, magneticVariation float32) Point2LL {
	if !s.HaveHeading() {
		return Point2LL{}
	}

	idx0, idx1 := (s.tracksIndex-1)%len(s.tracks), (s.tracksIndex-2)%len(s.tracks)

	p0 := ll2nm(s.tracks[idx0].Position, nmPerLongitude)
	p1 := ll2nm(s.tracks[idx1].Position, nmPerLongitude)
	v := sub2ll(p0, p1)
	v = normalize2f(v)
	// v's length should be groundspeed / 60 nm.
	v = scale2f(v, float32(s.TrackGroundspeed())/60) // hours to minutes
	return nm2ll(v, nmPerLongitude)
}

func (s *STARSAircraftState) TrackHeading(nmPerLongitude float32) float32 {
	if !s.HaveHeading() {
		return 0
	}
	idx0, idx1 := (s.tracksIndex-1)%len(s.tracks), (s.tracksIndex-2)%len(s.tracks)
	return headingp2ll(s.tracks[idx1].Position, s.tracks[idx0].Position, nmPerLongitude, 0)
}

func (s *STARSAircraftState) LostTrack(now time.Time) bool {
	// Only return true if we have at least one valid track from the past
	// but haven't heard from the aircraft recently.
	idx := (s.tracksIndex - 1) % len(s.tracks)
	return s.tracksIndex == 0 || now.Sub(s.tracks[idx].Time) > 30*time.Second
}

func (s *STARSAircraftState) Ident() bool {
	return !s.IdentEnd.IsZero() && s.IdentEnd.After(time.Now())
}

type STARSMap struct {
	Label         string        `json:"label"`
	Group         int           `json:"group"` // 0 -> A, 1 -> B
	Name          string        `json:"name"`
	CommandBuffer CommandBuffer `json:"command_buffer"`
}

///////////////////////////////////////////////////////////////////////////
// STARSPreferenceSet

type STARSPreferenceSet struct {
	Name string

	DisplayDCB  bool
	DCBPosition int

	Center Point2LL
	Range  float32

	CurrentCenter Point2LL
	OffCenter     bool

	RangeRingsCenter Point2LL
	RangeRingRadius  int

	// TODO? cursor speed

	CurrentATIS string
	GIText      [9]string

	RadarTrackHistory int

	DisplayWeatherLevel [6]bool

	// If empty, then then MULTI or FUSED mode, depending on
	// FusedRadarMode.  The custom JSON name is so we don't get errors
	// parsing old configs, which stored this as an array...
	RadarSiteSelected string `json:"RadarSiteSelectedName"`
	FusedRadarMode    bool

	// For tracked by the user
	LeaderLineDirection CardinalOrdinalDirection
	LeaderLineLength    int // 0-7
	// For tracked by other controllers
	ControllerLeaderLineDirections map[string]CardinalOrdinalDirection
	// If not specified in ControllerLeaderLineDirections...
	OtherControllerLeaderLineDirection *CardinalOrdinalDirection
	// Only set if specified by the user (and not used currently...)
	UnassociatedLeaderLineDirection *CardinalOrdinalDirection

	AltitudeFilters struct {
		Unassociated [2]int // low, high
		Associated   [2]int
	}

	QuickLookAll       bool
	QuickLookAllIsPlus bool
	QuickLookPositions []QuickLookPosition

	CRDA struct {
		Disabled bool
		// Has the same size and indexing as corresponding STARSPane
		// STARSConvergingRunways
		RunwayPairState []CRDARunwayPairState
		ForceAllGhosts  bool
	}

	DisplayLDBBeaconCodes bool // TODO: default?
	SelectedBeaconCodes   []string

	// TODO: review--should some of the below not be in prefs but be in STARSPane?

	DisplayUncorrelatedTargets bool

	DisableCAWarnings bool
	DisableMSAW       bool

	OverflightFullDatablocks bool
	AutomaticFDBOffset       bool

	DisplayTPASize               bool
	DisplayATPAIntrailDist       bool
	DisplayATPAWarningAlertCones bool
	DisplayATPAMonitorCones      bool

	VideoMapVisible  map[string]interface{}
	SystemMapVisible map[int]interface{}

	PTLLength      float32
	PTLOwn, PTLAll bool

	DwellMode DwellMode

	TopDownMode     bool
	GroundRangeMode bool

	Bookmarks [10]struct {
		Center      Point2LL
		Range       float32
		TopDownMode bool
	}

	Brightness struct {
		DCB                STARSBrightness
		BackgroundContrast STARSBrightness
		VideoGroupA        STARSBrightness
		VideoGroupB        STARSBrightness
		FullDatablocks     STARSBrightness
		Lists              STARSBrightness
		Positions          STARSBrightness
		LimitedDatablocks  STARSBrightness
		OtherTracks        STARSBrightness
		Lines              STARSBrightness
		RangeRings         STARSBrightness
		Compass            STARSBrightness
		BeaconSymbols      STARSBrightness
		PrimarySymbols     STARSBrightness
		History            STARSBrightness
		Weather            STARSBrightness
		WxContrast         STARSBrightness
	}

	CharSize struct {
		DCB             int
		Datablocks      int
		Lists           int
		Tools           int
		PositionSymbols int
	}

	PreviewAreaPosition [2]float32

	SSAList struct {
		Position [2]float32
		Visible  bool
		Filter   struct {
			All                 bool
			Time                bool
			Altimeter           bool
			Status              bool
			Radar               bool
			Codes               bool
			SpecialPurposeCodes bool
			Range               bool
			PredictedTrackLines bool
			AltitudeFilters     bool
			AirportWeather      bool
			QuickLookPositions  bool
			DisabledTerminal    bool
			ActiveCRDAPairs     bool

			Text struct {
				Main bool
				GI   [9]bool
			}
		}
	}
	VFRList struct {
		Position [2]float32
		Visible  bool
		Lines    int
	}
	TABList struct {
		Position [2]float32
		Visible  bool
		Lines    int
	}
	AlertList struct {
		Position [2]float32
		Visible  bool
		Lines    int
	}
	CoastList struct {
		Position [2]float32
		Visible  bool
		Lines    int
	}
	SignOnList struct {
		Position [2]float32
		Visible  bool
	}
	VideoMapsList struct {
		Position  [2]float32
		Visible   bool
		Selection VideoMapsGroup
	}
	CRDAStatusList struct {
		Position [2]float32
		Visible  bool
	}
	TowerLists [3]struct {
		Position [2]float32
		Visible  bool
		Lines    int
	}
}

type VideoMapsGroup int

const (
	VideoMapsGroupGeo = iota
	VideoMapsGroupSysProc
	VideoMapsGroupCurrent
)

func (ps *STARSPreferenceSet) ResetCRDAState(rwys []STARSConvergingRunways) {
	ps.CRDA.RunwayPairState = nil
	state := CRDARunwayPairState{}
	// The first runway is enabled by default
	state.RunwayState[0].Enabled = true
	for range rwys {
		ps.CRDA.RunwayPairState = append(ps.CRDA.RunwayPairState, state)
	}
}

type DwellMode int

const (
	// Make 0 be "on" so zero-initialization gives "on"
	DwellModeOn = iota
	DwellModeLock
	DwellModeOff
)

func (d DwellMode) String() string {
	switch d {
	case DwellModeOn:
		return "ON"

	case DwellModeLock:
		return "LOCK"

	case DwellModeOff:
		return "OFF"

	default:
		return "unhandled DwellMode"
	}
}

const (
	DCBPositionTop = iota
	DCBPositionLeft
	DCBPositionRight
	DCBPositionBottom
)

func (sp *STARSPane) MakePreferenceSet(name string, w *World) STARSPreferenceSet {
	var ps STARSPreferenceSet

	ps.Name = name

	ps.DisplayDCB = true
	ps.DCBPosition = DCBPositionTop

	if w != nil {
		ps.Center = w.Center
		ps.Range = w.Range
	} else {
		ps.Center = Point2LL{73.475, 40.395} // JFK-ish
		ps.Range = 50
	}

	ps.CurrentCenter = ps.Center

	ps.RangeRingsCenter = ps.Center
	ps.RangeRingRadius = 5

	ps.RadarTrackHistory = 5

	ps.VideoMapVisible = make(map[string]interface{})
	if w != nil && len(w.STARSMaps) > 0 {
		ps.VideoMapVisible[w.STARSMaps[0].Name] = nil
	}
	ps.SystemMapVisible = make(map[int]interface{})

	ps.FusedRadarMode = true

	ps.LeaderLineDirection = North
	ps.LeaderLineLength = 1

	ps.AltitudeFilters.Unassociated = [2]int{100, 60000}
	ps.AltitudeFilters.Associated = [2]int{100, 60000}

	ps.DisplayUncorrelatedTargets = true

	ps.DisplayTPASize = true
	ps.DisplayATPAWarningAlertCones = true

	ps.PTLLength = 1

	ps.Brightness.DCB = 60
	ps.Brightness.BackgroundContrast = 0
	ps.Brightness.VideoGroupA = 50
	ps.Brightness.VideoGroupB = 40
	ps.Brightness.FullDatablocks = 80
	ps.Brightness.Lists = 80
	ps.Brightness.Positions = 80
	ps.Brightness.LimitedDatablocks = 80
	ps.Brightness.OtherTracks = 80
	ps.Brightness.Lines = 40
	ps.Brightness.RangeRings = 20
	ps.Brightness.Compass = 40
	ps.Brightness.BeaconSymbols = 55
	ps.Brightness.PrimarySymbols = 80
	ps.Brightness.History = 60
	ps.Brightness.Weather = 30
	ps.Brightness.WxContrast = 30

	for i := range ps.DisplayWeatherLevel {
		ps.DisplayWeatherLevel[i] = true
	}

	ps.CharSize.DCB = 1
	ps.CharSize.Datablocks = 1
	ps.CharSize.Lists = 1
	ps.CharSize.Tools = 1
	ps.CharSize.PositionSymbols = 0

	ps.PreviewAreaPosition = [2]float32{.05, .8}

	ps.SSAList.Position = [2]float32{.05, .95}
	ps.SSAList.Visible = true
	ps.SSAList.Filter.All = true

	ps.TABList.Position = [2]float32{.05, .7}
	ps.TABList.Lines = 5
	ps.TABList.Visible = true

	ps.VFRList.Position = [2]float32{.05, .2}
	ps.VFRList.Lines = 5
	ps.VFRList.Visible = true

	ps.AlertList.Position = [2]float32{.8, .25}
	ps.AlertList.Lines = 5
	ps.AlertList.Visible = true

	ps.CoastList.Position = [2]float32{.8, .65}
	ps.CoastList.Lines = 5
	ps.CoastList.Visible = false

	ps.SignOnList.Position = [2]float32{.8, .95}
	ps.SignOnList.Visible = true

	ps.VideoMapsList.Position = [2]float32{.85, .5}
	ps.VideoMapsList.Visible = false

	ps.CRDAStatusList.Position = [2]float32{.05, .7}

	ps.TowerLists[0].Position = [2]float32{.05, .5}
	ps.TowerLists[0].Lines = 5
	ps.TowerLists[0].Visible = true

	ps.TowerLists[1].Position = [2]float32{.05, .8}
	ps.TowerLists[1].Lines = 5

	ps.TowerLists[2].Position = [2]float32{.05, .9}
	ps.TowerLists[2].Lines = 5

	ps.ResetCRDAState(sp.ConvergingRunways)

	return ps
}

func (ps *STARSPreferenceSet) Duplicate() STARSPreferenceSet {
	dupe := *ps
	dupe.SelectedBeaconCodes = DuplicateSlice(ps.SelectedBeaconCodes)
	dupe.CRDA.RunwayPairState = DuplicateSlice(ps.CRDA.RunwayPairState)
	dupe.VideoMapVisible = DuplicateMap(ps.VideoMapVisible)
	dupe.SystemMapVisible = DuplicateMap(ps.SystemMapVisible)
	return dupe
}

func (ps *STARSPreferenceSet) Activate(w *World) {
	if ps.VideoMapVisible == nil {
		ps.VideoMapVisible = make(map[string]interface{})
		if w != nil && len(w.STARSMaps) > 0 {
			ps.VideoMapVisible[w.STARSMaps[0].Name] = nil
		}
	}
	if ps.SystemMapVisible == nil {
		ps.SystemMapVisible = make(map[int]interface{})
	}
}

///////////////////////////////////////////////////////////////////////////
// Utility types and methods

type DatablockType int

const (
	PartialDatablock = iota
	LimitedDatablock
	FullDatablock
)

// See STARS Operators Manual 5-184...
func (sp *STARSPane) flightPlanSTARS(w *World, ac *Aircraft) (string, error) {
	fp := ac.FlightPlan
	if fp == nil {
		return "", ErrSTARSIllegalFlight
	}

	fmtTime := func(t time.Time) string {
		return t.UTC().Format("1504")
	}

	// Common stuff
	owner := ""
	if ctrl := w.GetController(ac.TrackingController); ctrl != nil {
		owner = ctrl.SectorId
	}

	numType := ""
	if num, ok := sp.AircraftToIndex[ac.Callsign]; ok {
		numType += fmt.Sprintf("%d/", num)
	}
	numType += fp.AircraftType

	state := sp.Aircraft[ac.Callsign]

	result := ac.Callsign + " " // all start with aricraft id
	if ac.IsDeparture() {
		if state.FirstRadarTrack.IsZero() {
			// Proposed departure
			result += numType + " "
			result += ac.AssignedSquawk.String() + " " + owner + "\n"

			if len(fp.DepartureAirport) > 0 {
				result += fp.DepartureAirport[1:] + " "
			}
			result += ac.Scratchpad + " "
			result += "P" + fmtTime(state.FirstSeen) + " "
			result += "R" + fmt.Sprintf("%03d", fp.Altitude/100)
		} else {
			// Active departure
			result += ac.AssignedSquawk.String() + " "
			if len(fp.DepartureAirport) > 0 {
				result += fp.DepartureAirport[1:] + " "
			}
			result += "D" + fmtTime(state.FirstRadarTrack) + " "
			result += fmt.Sprintf("%03d", int(ac.Altitude())/100) + "\n"

			result += ac.Scratchpad + " "
			result += "R" + fmt.Sprintf("%03d", fp.Altitude/100) + " "

			result += numType
		}
	} else {
		// Format it as an arrival (we don't do overflights...)
		result += numType + " "
		result += ac.AssignedSquawk.String() + " "
		result += owner + " "
		result += fmt.Sprintf("%03d", int(ac.Altitude())/100) + "\n"

		// Use the last item in the route for the entry fix
		routeFields := strings.Fields(fp.Route)
		if n := len(routeFields); n > 0 {
			result += routeFields[n-1] + " "
		}
		result += "A" + fmtTime(state.FirstRadarTrack) + " "
		if len(fp.ArrivalAirport) > 0 {
			result += fp.ArrivalAirport[1:] + " "
		}
	}

	return result, nil
}

func squawkingSPC(squawk Squawk) bool {
	return squawk == Squawk(0o7500) || squawk == Squawk(0o7600) ||
		squawk == Squawk(0o7700) || squawk == Squawk(0o7777)
}

type STARSCommandStatus struct {
	clear  bool
	output string
	err    error
}

type STARSBrightness int

func (b STARSBrightness) RGB() RGB {
	v := float32(b) / 100
	return RGB{v, v, v}
}

func (b STARSBrightness) ScaleRGB(r RGB) RGB {
	return r.Scale(float32(b) / 100)
}

///////////////////////////////////////////////////////////////////////////
// STARSPane proper

func NewSTARSPane(w *World) *STARSPane {
	sp := &STARSPane{
		SelectedPreferenceSet: -1,
	}
	sp.CurrentPreferenceSet = sp.MakePreferenceSet("", w)
	return sp
}

func (sp *STARSPane) Name() string { return "STARS" }

func (sp *STARSPane) Activate(w *World, r Renderer, eventStream *EventStream) {
	if sp.CurrentPreferenceSet.Range == 0 || sp.CurrentPreferenceSet.Center.IsZero() {
		// First launch after switching over to serializing the CurrentPreferenceSet...
		sp.CurrentPreferenceSet = sp.MakePreferenceSet("", w)
	}
	sp.CurrentPreferenceSet.Activate(w)

	if sp.HavePlayedSPCAlertSound == nil {
		sp.HavePlayedSPCAlertSound = make(map[string]interface{})
	}
	if sp.InboundPointOuts == nil {
		sp.InboundPointOuts = make(map[string]string)
	}
	if sp.OutboundPointOuts == nil {
		sp.OutboundPointOuts = make(map[string]string)
	}
	if sp.RejectedPointOuts == nil {
		sp.RejectedPointOuts = make(map[string]interface{})
	}
	if sp.queryUnassociated == nil {
		sp.queryUnassociated = NewTransientMap[string, interface{}]()
	}

	sp.initializeFonts()

	if sp.Aircraft == nil {
		sp.Aircraft = make(map[string]*STARSAircraftState)
	}

	if sp.AircraftToIndex == nil {
		sp.AircraftToIndex = make(map[string]int)
	}
	if sp.IndexToAircraft == nil {
		sp.IndexToAircraft = make(map[int]string)
	}

	sp.events = eventStream.Subscribe()

	ps := sp.CurrentPreferenceSet
	if ps.Brightness.Weather != 0 {
		sp.weatherRadar.Activate(ps.Center, r)
	}

	sp.lastTrackUpdate = time.Time{} // force immediate update at start
}

func (sp *STARSPane) Deactivate() {
	// Drop all of them
	sp.Aircraft = nil

	sp.events.Unsubscribe()
	sp.events = nil

	sp.weatherRadar.Deactivate()
}

func (sp *STARSPane) ResetWorld(w *World) {
	ps := &sp.CurrentPreferenceSet

	ps.Center = w.Center
	ps.Range = w.Range
	ps.CurrentCenter = ps.Center
	ps.RangeRingsCenter = ps.Center

	ps.VideoMapVisible = make(map[string]interface{})
	// Make the scenario's default video maps be visible
	for _, dm := range w.DefaultMaps {
		ps.VideoMapVisible[dm] = nil
	}
	ps.SystemMapVisible = make(map[int]interface{})

	sp.SystemMaps = makeSystemMaps(w)

	ps.CurrentATIS = ""
	for i := range ps.GIText {
		ps.GIText[i] = ""
	}
	ps.RadarSiteSelected = ""

	sp.ConvergingRunways = nil
	for _, name := range SortedMapKeys(w.Airports) {
		ap := w.Airports[name]
		for idx, pair := range ap.ConvergingRunways {
			sp.ConvergingRunways = append(sp.ConvergingRunways, STARSConvergingRunways{
				ConvergingRunways: pair,
				ApproachRegions: [2]*ApproachRegion{ap.ApproachRegions[pair.Runways[0]],
					ap.ApproachRegions[pair.Runways[1]]},
				Airport: name[1:], // drop the leading "K"
				Index:   idx + 1,  // 1-based
			})
		}
	}

	ps.ResetCRDAState(sp.ConvergingRunways)
	for i := range sp.PreferenceSets {
		sp.PreferenceSets[i].ResetCRDAState(sp.ConvergingRunways)
	}

	sp.lastTrackUpdate = time.Time{} // force update
}

func makeSystemMaps(w *World) map[int]*STARSMap {
	maps := make(map[int]*STARSMap)

	// CA suppression filters
	csf := &STARSMap{
		Label: "ALLCASU",
		Name:  "ALL CA SUPPRESSION FILTERS",
	}
	for _, vol := range w.InhibitCAVolumes {
		vol.GenerateDrawCommands(&csf.CommandBuffer, w.NmPerLongitude)
	}
	maps[400] = csf

	// Radar maps
	radarIndex := 701
	for _, name := range SortedMapKeys(w.RadarSites) {
		sm := &STARSMap{
			Label: name + "RCM",
			Name:  name + " RADAR COVERAGE MAP",
		}

		site := w.RadarSites[name]
		ld := GetLinesDrawBuilder()
		ld.AddLatLongCircle(site.Position, w.NmPerLongitude, float32(site.PrimaryRange), 360)
		ld.AddLatLongCircle(site.Position, w.NmPerLongitude, float32(site.SecondaryRange), 360)
		ld.GenerateCommands(&sm.CommandBuffer)
		maps[radarIndex] = sm

		radarIndex++
		ReturnLinesDrawBuilder(ld)
	}

	// ATPA approach volumes
	atpaIndex := 801
	for _, name := range SortedMapKeys(w.ArrivalAirports) {
		ap := w.ArrivalAirports[name]
		for _, rwy := range SortedMapKeys(ap.ATPAVolumes) {
			vol := ap.ATPAVolumes[rwy]

			sm := &STARSMap{
				Label: name + rwy + " VOL",
				Name:  name + rwy + " ATPA APPROACH VOLUME",
			}

			ld := GetLinesDrawBuilder()
			rect := vol.GetRect(w.NmPerLongitude, w.MagneticVariation)
			for i := range rect {
				ld.AddLine(rect[i], rect[(i+1)%len(rect)])
			}
			ld.GenerateCommands(&sm.CommandBuffer)

			maps[atpaIndex] = sm
			atpaIndex++
			ReturnLinesDrawBuilder(ld)
		}
	}

	return maps
}

func (sp *STARSPane) DrawUI() {
	imgui.Checkbox("Auto track departures", &sp.AutoTrackDepartures)
	imgui.Checkbox("Lock display", &sp.LockDisplay)
}

func (sp *STARSPane) CanTakeKeyboardFocus() bool { return true }

func (sp *STARSPane) processEvents(w *World) {
	// First handle changes in world.Aircraft
	for callsign, ac := range w.Aircraft {
		if _, ok := sp.Aircraft[callsign]; !ok {
			// First we've seen it; create the *STARSAircraftState for it
			sa := &STARSAircraftState{}
			if ac.TrackingController == w.Callsign || ac.ControllingController == w.Callsign {
				sa.DatablockType = FullDatablock
			}
			sp.Aircraft[callsign] = sa

			sa.FirstSeen = w.CurrentTime()
		}

		if squawkingSPC(ac.Squawk) {
			if _, ok := sp.HavePlayedSPCAlertSound[ac.Callsign]; !ok {
				sp.HavePlayedSPCAlertSound[ac.Callsign] = nil
				//globalConfig.AudioSettings.HandleEvent(AudioEventAlert)
			}
		}
	}

	// See if any aircraft we have state for have been removed
	for callsign := range sp.Aircraft {
		if _, ok := w.Aircraft[callsign]; !ok {
			delete(sp.Aircraft, callsign)
		}
	}

	// Filter out any removed aircraft from the CA list
	sp.CAAircraft = FilterSlice(sp.CAAircraft, func(ca CAAircraft) bool {
		_, a := w.Aircraft[ca.Callsigns[0]]
		_, b := w.Aircraft[ca.Callsigns[1]]
		return a && b
	})

	for _, event := range sp.events.Get() {
		switch event.Type {
		case PointOutEvent:
			if event.ToController == w.Callsign {
				if ctrl := w.GetController(event.FromController); ctrl != nil {
					sp.InboundPointOuts[event.Callsign] = ctrl.SectorId
				} else {
					sp.InboundPointOuts[event.Callsign] = ""
				}
				sp.Aircraft[event.Callsign].DatablockType = FullDatablock
			}
			if event.FromController == w.Callsign {
				if ctrl := w.GetController(event.ToController); ctrl != nil {
					sp.OutboundPointOuts[event.Callsign] = ctrl.SectorId
				} else {
					sp.OutboundPointOuts[event.Callsign] = ""
				}
				sp.Aircraft[event.Callsign].DatablockType = FullDatablock
			}

		case AcknowledgedPointOutEvent:
			if id, ok := sp.OutboundPointOuts[event.Callsign]; ok {
				if ctrl := w.GetController(event.FromController); ctrl != nil && ctrl.SectorId == id {
					delete(sp.OutboundPointOuts, event.Callsign)
				}
			}
			if id, ok := sp.InboundPointOuts[event.Callsign]; ok {
				if ctrl := w.GetController(event.ToController); ctrl != nil && ctrl.SectorId == id {
					delete(sp.InboundPointOuts, event.Callsign)
					sp.Aircraft[event.Callsign].PointedOut = true
				}
			}

		case RejectedPointOutEvent:
			if id, ok := sp.OutboundPointOuts[event.Callsign]; ok {
				if ctrl := w.GetController(event.FromController); ctrl != nil && ctrl.SectorId == id {
					delete(sp.OutboundPointOuts, event.Callsign)
					sp.RejectedPointOuts[event.Callsign] = nil
				}
			}
			if id, ok := sp.InboundPointOuts[event.Callsign]; ok {
				if ctrl := w.GetController(event.ToController); ctrl != nil && ctrl.SectorId == id {
					delete(sp.InboundPointOuts, event.Callsign)
				}
			}

		case InitiatedTrackEvent:
			if event.ToController == w.Callsign {
				state := sp.Aircraft[event.Callsign]
				state.DatablockType = FullDatablock
			}

		case OfferedHandoffEvent:
			if event.ToController == w.Callsign {
				globalConfig.Audio.PlayOnce(AudioInboundHandoff)
			}

		case AcceptedHandoffEvent:
			if event.FromController == w.Callsign && event.ToController != w.Callsign {
				if state, ok := sp.Aircraft[event.Callsign]; !ok {
					lg.Errorf("%s: have AcceptedHandoffEvent but missing STARS state?", event.Callsign)
				} else {
					globalConfig.Audio.PlayOnce(AudioHandoffAccepted)
					state.OutboundHandoffAccepted = true
					state.OutboundHandoffFlashEnd = time.Now().Add(10 * time.Second)
				}
			}

		case IdentEvent:
			if state, ok := sp.Aircraft[event.Callsign]; !ok {
				lg.Errorf("%s: have IdentEvent but missing STARS state?", event.Callsign)
			} else {
				state.IdentEnd = time.Now().Add(10 * time.Second)
			}
		}
	}
}

func (sp *STARSPane) Upgrade(from, to int) {
	if from < 8 {
		sp.CurrentPreferenceSet.Brightness.DCB = 60
		sp.CurrentPreferenceSet.CharSize.DCB = 1
		for i := range sp.PreferenceSets {
			sp.PreferenceSets[i].Brightness.DCB = 60
			sp.PreferenceSets[i].CharSize.DCB = 1
		}
	}
	if from < 9 {
		remap := func(b *STARSBrightness) {
			*b = STARSBrightness(min(*b*2, 100))
		}
		remap(&sp.CurrentPreferenceSet.Brightness.VideoGroupA)
		remap(&sp.CurrentPreferenceSet.Brightness.VideoGroupB)
		remap(&sp.CurrentPreferenceSet.Brightness.RangeRings)
		remap(&sp.CurrentPreferenceSet.Brightness.Compass)
		for i := range sp.PreferenceSets {
			remap(&sp.PreferenceSets[i].Brightness.VideoGroupA)
			remap(&sp.PreferenceSets[i].Brightness.VideoGroupB)
			remap(&sp.PreferenceSets[i].Brightness.RangeRings)
			remap(&sp.PreferenceSets[i].Brightness.Compass)
		}
	}
	if from < 12 {
		if sp.CurrentPreferenceSet.Brightness.DCB == 0 {
			sp.CurrentPreferenceSet.Brightness.DCB = 60
		}
		for i := range sp.PreferenceSets {
			if sp.PreferenceSets[i].Brightness.DCB == 0 {
				sp.PreferenceSets[i].Brightness.DCB = 60
			}
		}
	}
	if from < 17 {
		// Added DisplayWeatherLevel
		for i := range sp.CurrentPreferenceSet.DisplayWeatherLevel {
			sp.CurrentPreferenceSet.DisplayWeatherLevel[i] = true
		}
		for i := range sp.PreferenceSets {
			for j := range sp.PreferenceSets[i].DisplayWeatherLevel {
				sp.PreferenceSets[i].DisplayWeatherLevel[j] = true
			}
		}
	}
	if from < 18 {
		// ATPA; set defaults
		sp.CurrentPreferenceSet.DisplayATPAIntrailDist = true
		sp.CurrentPreferenceSet.DisplayATPAWarningAlertCones = true
		for i := range sp.PreferenceSets {
			sp.PreferenceSets[i].DisplayATPAIntrailDist = true
			sp.PreferenceSets[i].DisplayATPAWarningAlertCones = true
		}
	}
}

func (sp *STARSPane) Draw(ctx *PaneContext, cb *CommandBuffer) {
	sp.processEvents(ctx.world)
	sp.updateRadarTracks(ctx.world)

	if ctx.world.STARSInputOverride != "" {
		sp.previewAreaInput = ctx.world.STARSInputOverride
		ctx.world.STARSInputOverride = ""
	}

	ps := sp.CurrentPreferenceSet

	// Clear to background color
	cb.ClearRGB(ps.Brightness.BackgroundContrast.ScaleRGB(STARSBackgroundColor))

	if ctx.mouse != nil && ctx.mouse.Clicked[MouseButtonPrimary] {
		wmTakeKeyboardFocus(sp, false)
	}
	sp.processKeyboardInput(ctx)

	transforms := GetScopeTransformations(ctx.paneExtent, ctx.world.MagneticVariation, ctx.world.NmPerLongitude,
		ps.CurrentCenter, float32(ps.Range), 0)

	paneExtent := ctx.paneExtent
	if ps.DisplayDCB {
		paneExtent = sp.DrawDCB(ctx, transforms, cb)

		// Update scissor and viewport for what's left and to protect the DCB.
		cb.SetDrawBounds(paneExtent)

		// Clean up for the updated paneExtent that accounts for the space the DCB took.
		transforms = GetScopeTransformations(paneExtent, ctx.world.MagneticVariation, ctx.world.NmPerLongitude,
			sp.CurrentPreferenceSet.CurrentCenter, float32(ps.Range), 0)
		if ctx.mouse != nil {
			// The mouse position is provided in Pane coordinates, so that needs to be updated unless
			// the DCB is at the top, in which case it's unchanged.
			ms := *ctx.mouse
			ctx.mouse = &ms
			ctx.mouse.Pos[0] += ctx.paneExtent.p0[0] - paneExtent.p0[0]
			ctx.mouse.Pos[1] += ctx.paneExtent.p0[1] - paneExtent.p0[1]
		}
	}

	weatherBrightness := float32(ps.Brightness.Weather) / float32(100)
	weatherContrast := float32(ps.Brightness.WxContrast) / float32(100)
	sp.weatherRadar.Draw(ctx, weatherBrightness, weatherContrast, ps.DisplayWeatherLevel,
		transforms, cb)

	if ps.Brightness.RangeRings > 0 {
		color := ps.Brightness.RangeRings.ScaleRGB(STARSRangeRingColor)
		cb.LineWidth(1)
		DrawRangeRings(ctx, ps.RangeRingsCenter, float32(ps.RangeRingRadius), color, transforms, cb)
	}

	transforms.LoadWindowViewingMatrices(cb)

	// Maps
	cb.PointSize(5)
	cb.LineWidth(1)
	for _, vmap := range ctx.world.STARSMaps {
		if _, ok := ps.VideoMapVisible[vmap.Name]; !ok {
			continue
		}

		color := ps.Brightness.VideoGroupA.ScaleRGB(STARSMapColor)
		if vmap.Group == 1 {
			color = ps.Brightness.VideoGroupB.ScaleRGB(STARSMapColor)
		}
		cb.SetRGB(color)
		transforms.LoadLatLongViewingMatrices(cb)
		cb.Call(vmap.CommandBuffer)
	}

	for _, idx := range SortedMapKeys(ps.SystemMapVisible) {
		color := ps.Brightness.VideoGroupA.ScaleRGB(STARSMapColor)
		cb.SetRGB(color)
		transforms.LoadLatLongViewingMatrices(cb)
		cb.Call(sp.SystemMaps[idx].CommandBuffer)
	}

	ctx.world.DrawScenarioRoutes(transforms, sp.systemFont[ps.CharSize.Tools],
		ps.Brightness.Lists.ScaleRGB(STARSListColor), cb)

	sp.drawCRDARegions(ctx, transforms, cb)
	sp.drawSelectedRoute(ctx, transforms, cb)

	transforms.LoadWindowViewingMatrices(cb)

	if ps.Brightness.Compass > 0 {
		cb.LineWidth(1)
		cbright := ps.Brightness.Compass.ScaleRGB(STARSCompassColor)
		font := sp.systemFont[ps.CharSize.Tools]
		DrawCompass(ps.CurrentCenter, ctx, 0, font, cbright, paneExtent, transforms, cb)
	}

	// Per-aircraft stuff: tracks, datablocks, vector lines, range rings, ...
	// Sort the aircraft so that they are always drawn in the same order
	// (go's map iterator randomization otherwise randomizes the order,
	// which can cause shimmering when datablocks overlap (especially if
	// one is selected). We'll go with alphabetical by callsign, with the
	// selected aircraft, if any, always drawn last.
	aircraft := sp.visibleAircraft(ctx.world)
	sort.Slice(aircraft, func(i, j int) bool {
		return aircraft[i].Callsign < aircraft[j].Callsign
	})

	sp.drawSystemLists(aircraft, ctx, paneExtent, transforms, cb)

	// Tools before datablocks
	sp.drawPTLs(aircraft, ctx, transforms, cb)
	sp.drawRingsAndCones(aircraft, ctx, transforms, cb)
	sp.drawRBLs(aircraft, ctx, transforms, cb)
	sp.drawMinSep(ctx, transforms, cb)
	sp.drawAirspace(ctx, transforms, cb)

	DrawHighlighted(ctx, transforms, cb)

	sp.drawTracks(aircraft, ctx, transforms, cb)
	sp.drawDatablocks(aircraft, ctx, transforms, cb)

	ghosts := sp.getGhostAircraft(aircraft, ctx)
	sp.drawGhosts(ghosts, ctx, transforms, cb)
	sp.consumeMouseEvents(ctx, ghosts, transforms, cb)
	sp.drawMouseCursor(ctx, paneExtent, transforms, cb)

	// Play the CA sound if any CAs are unacknowledged
	if slices.ContainsFunc(sp.CAAircraft, func(ca CAAircraft) bool { return !ca.Acknowledged }) {
		globalConfig.Audio.StartPlayContinuous(AudioConflictAlert)
	} else {
		globalConfig.Audio.StopPlayContinuous(AudioConflictAlert)
	}

	// Do this at the end of drawing so that we hold on to the tracks we
	// have for rendering the current frame.
	if sp.discardTracks {
		for _, state := range sp.Aircraft {
			state.tracksIndex = 0
		}
		sp.lastTrackUpdate = time.Time{} // force update
		sp.discardTracks = false
	}
}

func (sp *STARSPane) updateRadarTracks(w *World) {
	// FIXME: all aircraft radar tracks are updated at the same time.
	now := w.CurrentTime()
	if sp.radarMode(w) == RadarModeFused {
		if now.Sub(sp.lastTrackUpdate) < 1*time.Second {
			return
		}
	} else {
		if now.Sub(sp.lastTrackUpdate) < 5*time.Second {
			return
		}
	}
	sp.lastTrackUpdate = now

	for callsign, state := range sp.Aircraft {
		ac, ok := w.Aircraft[callsign]
		if !ok {
			lg.Errorf("%s: not found in World Aircraft?", callsign)
			continue
		}

		idx := state.tracksIndex % len(state.tracks)
		state.tracks[idx] = RadarTrack{
			Position:    ac.Position(),
			Altitude:    int(ac.Altitude()),
			Groundspeed: int(ac.Nav.FlightState.GS),
			Time:        now,
		}
		state.tracksIndex++
	}

	aircraft := sp.visibleAircraft(w)
	sort.Slice(aircraft, func(i, j int) bool {
		return aircraft[i].Callsign < aircraft[j].Callsign
	})

	sp.updateCAAircraft(w, aircraft)

	sp.updateIntrailDistance(aircraft, w)
}

func (sp *STARSPane) processKeyboardInput(ctx *PaneContext) {
	if !ctx.haveFocus || ctx.keyboard == nil {
		return
	}

	input := strings.ToUpper(ctx.keyboard.Input)
	if sp.commandMode == CommandModeMultiFunc && sp.multiFuncPrefix == "" && len(input) > 0 {
		sp.multiFuncPrefix = string(input[0])
		input = input[1:]
	}
	sp.previewAreaInput += input
	sp.previewAreaInput = strings.Replace(sp.previewAreaInput, "`", "\u008A", -1)
	ps := &sp.CurrentPreferenceSet

	//lg.Infof("input \"%s\" ctl %v alt %v", input, ctx.keyboard.IsPressed(KeyControl), ctx.keyboard.IsPressed(KeyAlt))
	if ctx.keyboard.IsPressed(KeyControl) && len(input) == 1 && unicode.IsDigit(rune(input[0])) {
		idx := byte(input[0]) - '0'
		// This test should be redundant given the IsDigit check, but just to be safe...
		if int(idx) < len(ps.Bookmarks) {
			if ctx.keyboard.IsPressed(KeyAlt) {
				// Record bookmark
				ps.Bookmarks[idx].Center = ps.CurrentCenter
				ps.Bookmarks[idx].Range = ps.Range
				ps.Bookmarks[idx].TopDownMode = ps.TopDownMode
			} else {
				// Recall bookmark
				ps.Center = ps.Bookmarks[idx].Center
				ps.CurrentCenter = ps.Bookmarks[idx].Center
				ps.Range = ps.Bookmarks[idx].Range
				ps.TopDownMode = ps.Bookmarks[idx].TopDownMode
			}
		}
	}

	for key := range ctx.keyboard.Pressed {
		switch key {
		case KeyBackspace:

			if len(sp.previewAreaInput) > 0 {
				if len(sp.previewAreaInput) >= 2 && string(sp.previewAreaInput[len(sp.previewAreaInput)-2]) == "Â" {
					sp.previewAreaInput = sp.previewAreaInput[:len(sp.previewAreaInput)-2]
				} else {
					sp.previewAreaInput = sp.previewAreaInput[:len(sp.previewAreaInput)-1]
				}

			} else {
				sp.multiFuncPrefix = ""
			}

		case KeyEnd:
			sp.resetInputState()
			sp.commandMode = CommandModeMin

		case KeyEnter:
			if status := sp.executeSTARSCommand(sp.previewAreaInput, ctx); status.err != nil {
				sp.previewAreaOutput = GetSTARSError(status.err).Error()
			} else {
				if status.clear {
					sp.resetInputState()
				}
				sp.previewAreaOutput = status.output
			}

		case KeyEscape:
			sp.resetInputState()
			sp.activeDCBMenu = DCBMenuMain
			// Also disable any mouse capture from spinners, just in case
			// the user is mashing escape to get out of one.
			sp.disableMenuSpinner(ctx)
			sp.wipRBL = nil

		case KeyF1:
			if ctx.keyboard.IsPressed(KeyControl) {
				// Recenter
				ps.Center = ctx.world.Center
				ps.CurrentCenter = ps.Center
			}

		case KeyF2:
			if ctx.keyboard.IsPressed(KeyControl) {
				if ps.DisplayDCB {
					sp.disableMenuSpinner(ctx)
					sp.activeDCBMenu = DCBMenuMaps
				}
				sp.resetInputState()
				sp.commandMode = CommandModeMaps
			}

		case KeyF3:
			sp.resetInputState()
			sp.commandMode = CommandModeInitiateControl

		case KeyF4:
			if ctx.keyboard.IsPressed(KeyControl) && ps.DisplayDCB {
				sp.disableMenuSpinner(ctx)
				sp.activeDCBMenu = DCBMenuBrite
			} else {
				sp.resetInputState()
				sp.commandMode = CommandModeTerminateControl
			}

		case KeyF5:
			if ctx.keyboard.IsPressed(KeyControl) && ps.DisplayDCB {
				sp.activeDCBMenu = DCBMenuMain
				sp.activateMenuSpinner(unsafe.Pointer(&ps.LeaderLineLength))
			} else {
				sp.resetInputState()
				sp.commandMode = CommandModeHandOff
			}

		case KeyF6:
			if ctx.keyboard.IsPressed(KeyControl) && ps.DisplayDCB {
				sp.disableMenuSpinner(ctx)
				sp.activeDCBMenu = DCBMenuCharSize
			} else {
				sp.resetInputState()
				sp.commandMode = CommandModeVP
			}

		case KeyF7:
			if ctx.keyboard.IsPressed(KeyControl) && ps.DisplayDCB {
				sp.disableMenuSpinner(ctx)
				if sp.activeDCBMenu == DCBMenuMain {
					sp.activeDCBMenu = DCBMenuAux
				} else {
					sp.activeDCBMenu = DCBMenuMain
				}
			} else {
				sp.resetInputState()
				sp.commandMode = CommandModeMultiFunc
			}

		case KeyF8:
			if ctx.keyboard.IsPressed(KeyControl) {
				sp.disableMenuSpinner(ctx)
				ps.DisplayDCB = !ps.DisplayDCB
			}

		case KeyF9:
			if ctx.keyboard.IsPressed(KeyControl) && ps.DisplayDCB {
				sp.disableMenuSpinner(ctx)
				sp.activateMenuSpinner(unsafe.Pointer(&ps.RangeRingRadius))
			} else {
				sp.resetInputState()
				sp.commandMode = CommandModeFlightData
			}

		case KeyF10:
			if ctx.keyboard.IsPressed(KeyControl) && ps.DisplayDCB {
				sp.disableMenuSpinner(ctx)
				sp.activateMenuSpinner(unsafe.Pointer(&ps.Range))
			}

		case KeyF11:
			if ctx.keyboard.IsPressed(KeyControl) && ps.DisplayDCB {
				sp.disableMenuSpinner(ctx)
				sp.activeDCBMenu = DCBMenuSite
			} else {
				sp.resetInputState()
				sp.commandMode = CommandModeCollisionAlert
			}
		}
	}
}

func (sp *STARSPane) disableMenuSpinner(ctx *PaneContext) {
	activeSpinner = nil
	ctx.platform.EndCaptureMouse()
}

func (sp *STARSPane) activateMenuSpinner(ptr unsafe.Pointer) {
	activeSpinner = ptr
}

func (sp *STARSPane) getAircraftIndex(ac *Aircraft) int {
	if idx, ok := sp.AircraftToIndex[ac.Callsign]; ok {
		return idx
	} else {
		idx := len(sp.AircraftToIndex) + 1
		sp.AircraftToIndex[ac.Callsign] = idx
		sp.IndexToAircraft[idx] = ac.Callsign
		return idx
	}
}

func (sp *STARSPane) executeSTARSCommand(cmd string, ctx *PaneContext) (status STARSCommandStatus) {
	lookupAircraft := func(callsign string) *Aircraft {
		if ac := ctx.world.GetAircraft(callsign); ac != nil {
			return ac
		}

		// try to match squawk code
		for _, ac := range sp.visibleAircraft(ctx.world) {
			if ac.Squawk.String() == callsign {
				return ac
			}
		}

		if idx, err := strconv.Atoi(callsign); err == nil {
			if callsign, ok := sp.IndexToAircraft[idx]; ok {
				return ctx.world.Aircraft[callsign]
			}
		}

		return nil
	}
	lookupCallsign := func(callsign string) string {
		ac := lookupAircraft(callsign)
		if ac != nil {
			return ac.Callsign
		}
		return callsign
	}

	ps := &sp.CurrentPreferenceSet
	switch sp.commandMode {
	case CommandModeNone:
		switch cmd {
		case "*AE":
			// Enable ATPA warning/alert cones
			ps.DisplayATPAWarningAlertCones = true
			status.clear = true
			return

		case "*AI":
			// Inhibit ATPA warning/alert cones
			ps.DisplayATPAWarningAlertCones = false
			status.clear = true
			return

		case "*BE":
			// Enable ATPA monitor cones
			ps.DisplayATPAMonitorCones = true
			status.clear = true
			return

		case "*BI":
			// Inhibit ATPA monitor cones
			ps.DisplayATPAMonitorCones = false
			status.clear = true
			return

		case "*DE":
			// Enable ATPA in-trail distances
			ps.DisplayATPAIntrailDist = true
			status.clear = true
			return

		case "*DI":
			// Inhibit ATPA in-trail distances
			ps.DisplayATPAIntrailDist = false
			status.clear = true
			return

		case "*D+":
			// Toggle
			ps.DisplayTPASize = !ps.DisplayTPASize
			for _, state := range sp.Aircraft {
				state.DisplayTPASize = nil
			}
			status.output = Select(ps.DisplayTPASize, "TPA SIZE ON", "TPA SIZE OFF")
			status.clear = true
			return

		case "*D+E":
			// Enable
			ps.DisplayTPASize = true
			for _, state := range sp.Aircraft {
				state.DisplayTPASize = nil
			}
			status.clear = true
			status.output = "TPA SIZE ON"
			return

		case "*D+I":
			// Inhibit
			ps.DisplayTPASize = false
			for _, state := range sp.Aircraft {
				state.DisplayTPASize = nil
			}
			status.clear = true
			status.output = "TPA SIZE OFF"
			return

		case "**J":
			// remove all j-rings
			for _, state := range sp.Aircraft {
				state.JRingRadius = 0
			}
			status.clear = true
			return

		case "**P":
			// remove all cones
			for _, state := range sp.Aircraft {
				state.ConeLength = 0
			}
			status.clear = true
			return

		case "DA":
			sp.drawApproachAirspace = !sp.drawApproachAirspace
			status.clear = true
			return

		case "DD":
			sp.drawDepartureAirspace = !sp.drawDepartureAirspace
			status.clear = true
			return

		case ".ROUTE":
			sp.drawRouteAircraft = ""
			status.clear = true
			return
		}

		if len(cmd) > 5 && cmd[:2] == "**" { // Force QL
			// Manual 6-69
			cmd = cmd[2:]

			callsign, tcps, _ := strings.Cut(cmd, " ")
			aircraft := lookupAircraft(callsign)
			if aircraft == nil {
				status.err = ErrSTARSNoFlight
			} else {
				for _, tcp := range strings.Split(tcps, " ") {
					if tcp == "ALL" {
						var fac string
						for _, control := range ctx.world.Controllers {
							if control.Callsign == ctx.world.Callsign {
								fac = control.FacilityIdentifier
							}
						}
						for _, control := range ctx.world.Controllers {
							if !control.ERAMFacility && control.FacilityIdentifier == fac {
								sp.forceQL(ctx, aircraft.Callsign, control.SectorId)
							}
						}
					} else {
						ok, control := sameFacility(ctx, tcp, aircraft.Callsign)
						if !ok {
							status.err = GetSTARSError(ErrSTARSCommandFormat)
							return
						}
						sp.forceQL(ctx, aircraft.Callsign, control)
					}
				}
				status.clear = true
				return
			}
		}

		if len(cmd) >= 2 && cmd[:2] == "*T" {
			suffix := cmd[2:]
			if suffix == "" {
				// Remove all RBLs
				sp.wipRBL = nil
				sp.RangeBearingLines = nil
				status.clear = true
			} else if idx, err := strconv.Atoi(cmd[2:]); err == nil {
				// Delete specified rbl
				idx--
				if idx >= 0 && idx < len(sp.RangeBearingLines) {
					sp.RangeBearingLines = DeleteSliceElement(sp.RangeBearingLines, idx)
					status.clear = true
				} else {
					status.err = ErrSTARSIllegalParam
				}
			} else if p, ok := ctx.world.Locate(suffix); ok {
				// Fix name for first or second point of RBL
				if rbl := sp.wipRBL; rbl != nil {
					rbl.P[1].Loc = p
					sp.RangeBearingLines = append(sp.RangeBearingLines, *rbl)
					sp.wipRBL = nil
					status.clear = true
				} else {
					sp.wipRBL = &STARSRangeBearingLine{}
					sp.wipRBL.P[0].Loc = p
					sp.scopeClickHandler = rblSecondClickHandler(ctx, sp)
					sp.previewAreaInput = "*T" // set up for the second point
				}
			} else {
				status.err = ErrSTARSIllegalFix
			}
			return
		}

		f := strings.Fields(cmd)
		if len(f) > 1 {
			if f[0] == ".AUTOTRACK" && len(f) == 2 {
				if f[1] == "NONE" {
					sp.AutoTrackDepartures = false
					status.clear = true
					return
				} else if f[1] == "ALL" {
					sp.AutoTrackDepartures = true
					status.clear = true
					return
				}
			} else if f[0] == ".FIND" {
				if pos, ok := ctx.world.Locate(f[1]); ok {
					globalConfig.highlightedLocation = pos
					globalConfig.highlightedLocationEndTime = time.Now().Add(5 * time.Second)
					status.clear = true
					return
				} else {
					status.err = ErrSTARSIllegalFix
					return
				}
			} else if ac := lookupAircraft(f[0]); ac != nil && len(f) > 1 {
				acCmds := strings.Join(f[1:], " ")
				ctx.world.RunAircraftCommands(ac, acCmds,
					func(err error) {
						globalConfig.Audio.PlayOnce(AudioCommandError)
						sp.previewAreaOutput = GetSTARSError(err).Error()
					})

				status.clear = true
				return
			}
		}
		if len(cmd) > 0 {
			ok, control := sameFacility(ctx, cmd, "")
			if !ok {
				status.err = GetSTARSError(ErrSTARSCommandFormat)
				return
			}
			for _, controler := range ctx.world.Controllers {
				if controler.SectorId == control {
					positions, input, err := parseQuickLookPositions(ctx.world, cmd)
					if len(positions) > 0 {
						ps.QuickLookAll = false

						for _, pos := range positions {
							// Toggle
							match := func(q QuickLookPosition) bool { return q.Id == pos.Id && q.Plus == pos.Plus }
							matchId := func(q QuickLookPosition) bool { return q.Id == pos.Id }
							if slices.ContainsFunc(ps.QuickLookPositions, match) {
								nomatch := func(q QuickLookPosition) bool { return !match(q) }
								ps.QuickLookPositions = FilterSlice(ps.QuickLookPositions, nomatch)
							} else if idx := slices.IndexFunc(ps.QuickLookPositions, matchId); idx != -1 {
								// Toggle plus
								ps.QuickLookPositions[idx].Plus = !ps.QuickLookPositions[idx].Plus
							} else {
								ps.QuickLookPositions = append(ps.QuickLookPositions, pos)
							}
						}
						sort.Slice(ps.QuickLookPositions,
							func(i, j int) bool { return ps.QuickLookPositions[i].Id < ps.QuickLookPositions[j].Id })
					}

					if err == nil {
						status.clear = true
					} else {
						status.err = err
						sp.previewAreaInput = input
					}
					return
				}
			}
		}

	case CommandModeInitiateControl:
		if ac := lookupAircraft(cmd); ac == nil {
			status.err = ErrSTARSNoFlight
		} else {
			sp.initiateTrack(ctx, ac.Callsign)
			status.clear = true
		}
		return

	case CommandModeTerminateControl:
		if cmd == "ALL" {
			for callsign, ac := range ctx.world.Aircraft {
				if ac.TrackingController == ctx.world.Callsign {
					sp.dropTrack(ctx, callsign)
				}
			}
			status.clear = true
			return
		} else {
			sp.dropTrack(ctx, lookupCallsign(cmd))
			return
		}

	case CommandModeHandOff:

		if string(cmd[0]) == "C" { // Enabling/ disabling automatic handoff processing
			// Manual 4-30
			if string(cmd[1]) == "X" {
				if string(cmd[2]) == "E" {
					sp.AirspaceAwareness.Interfacility = true
				} else if string(cmd[2]) == "I" {
					sp.AirspaceAwareness.Interfacility = false
				}
			} else if string(cmd[1]) == "T" {
				if string(cmd[2]) == "E" {
					sp.AirspaceAwareness.Intrafacility = true
				} else if string(cmd[2]) == "I" {
					sp.AirspaceAwareness.Intrafacility = false
				}
			}
			if string(cmd[1]) == "E" {
				sp.AirspaceAwareness.Intrafacility = true
				sp.AirspaceAwareness.Interfacility = true
			} else if string(cmd[1]) == "I" {
				sp.AirspaceAwareness.Intrafacility = false
				sp.AirspaceAwareness.Interfacility = false
			}
		}
		f := strings.Fields(cmd)
		switch len(f) {
		case 0:
			// Accept hand off of target closest to range rings center
			var closest *Aircraft
			var closestDistance float32
			for _, ac := range sp.visibleAircraft(ctx.world) {
				if ac.HandoffTrackController != ctx.world.Callsign {
					continue
				}

				state := sp.Aircraft[ac.Callsign]
				d := nmdistance2ll(ps.RangeRingsCenter, state.TrackPosition())
				if closest == nil || d < closestDistance {
					closest = ac
					closestDistance = d
				}
			}

			if closest != nil {
				sp.acceptHandoff(ctx, closest.Callsign)
			}
			status.clear = true
			return
		case 1:
			sp.cancelHandoff(ctx, lookupCallsign(f[0]))
			status.clear = true
			return
		case 2:
			sp.handoffTrack(ctx, lookupCallsign(f[1]), f[0])
			status.clear = true
			return
		}

	case CommandModeVP:
		// TODO
		status.err = ErrSTARSCommandFormat
		return

	case CommandModeMultiFunc:
		switch sp.multiFuncPrefix {
		case "B":
			validBeacon := func(s string) bool {
				for ch := range s {
					if !(ch == '0' || ch == '1' || ch == '2' || ch == '3' ||
						ch == '4' || ch == '5' || ch == '6' || ch == '7') {
						return false
					}
				}
				return true
			}
			toggleBeacon := func(code string) {
				sfilt := FilterSlice(ps.SelectedBeaconCodes,
					func(c string) bool { return c == code })
				if len(sfilt) < len(ps.SelectedBeaconCodes) {
					// it was in there, so we'll toggle it off
					ps.SelectedBeaconCodes = sfilt
				} else {
					ps.SelectedBeaconCodes = append(ps.SelectedBeaconCodes, code)
				}
			}

			if cmd == "" {
				// B -> for unassociated track, toggle display of beacon code in LDB
				ps.DisplayLDBBeaconCodes = !ps.DisplayLDBBeaconCodes
				status.clear = true
				return
			} else if cmd == "E" {
				// BE -> enable display of beacon code in ldbs
				ps.DisplayLDBBeaconCodes = true
				status.clear = true
				return
			} else if cmd == "I" {
				// BI -> inhibit display of beacon code in ldbs
				ps.DisplayLDBBeaconCodes = false
				status.clear = true
				return
			} else if len(cmd) == 2 && validBeacon(cmd) {
				// B[0-7][0-7] -> toggle select beacon code block
				toggleBeacon(cmd)
				status.clear = true
				return
			} else if len(cmd) == 4 && validBeacon(cmd) {
				// B[0-7][0-7][0-7][0-7] -> toggle select discrete beacon code
				toggleBeacon(cmd)
				status.clear = true
				return
			}

		case "D":
			if cmd == "E" {
				ps.DwellMode = DwellModeOn
				status.clear = true
			} else if cmd == "L" {
				ps.DwellMode = DwellModeLock
				status.clear = true
			} else if cmd == "I" { // inhibit
				ps.DwellMode = DwellModeOff
				status.clear = true
			} else if len(cmd) == 1 {
				// illegal value for dwell
				status.err = ErrSTARSIllegalValue
			} else if ac := lookupAircraft(cmd); ac != nil {
				// D(callsign)
				// Display flight plan
				status.output, status.err = sp.flightPlanSTARS(ctx.world, ac)
				if status.err == nil {
					status.clear = true
				}
			} else {
				status.err = ErrSTARSNoFlight
			}
			return

		case "E":
			if cmd == "" {
				ps.OverflightFullDatablocks = !ps.OverflightFullDatablocks
				status.clear = true
				return
			}

		case "F":
			// altitude filters
			af := &ps.AltitudeFilters
			if cmd == "" {
				// F -> display current in preview area
				status.output = fmt.Sprintf("%03d %03d\n%03d %03d",
					af.Unassociated[0]/100, af.Unassociated[1]/100,
					af.Associated[0]/100, af.Associated[1]/100)
				status.clear = true
				return
			} else if cmd[0] == 'C' {
				// FC(low associated)(high associated)
				if len(cmd[1:]) != 6 {
					status.err = ErrSTARSCommandFormat
				} else if digits, err := strconv.Atoi(cmd[1:]); err == nil {
					// TODO: validation?
					// The first three digits give the low altitude in 100s of feet
					af.Associated[0] = (digits / 1000) * 100
					// And the last three give the high altitude in 100s of feet
					af.Associated[1] = (digits % 1000) * 100
				} else {
					status.err = ErrSTARSIllegalParam
				}
				status.clear = true
				return
			} else {
				// F(low unassociated)(high unassociated) (low associated)(high associated)
				if len(cmd) != 13 {
					status.err = ErrSTARSCommandFormat
				} else {
					unassoc, assoc := cmd[0:6], cmd[7:13]
					if digits, err := strconv.Atoi(unassoc); err == nil {
						// TODO: more validation?
						af.Unassociated[0] = (digits / 1000) * 100
						// And the last three give the high altitude in 100s of feet
						af.Unassociated[1] = (digits % 1000) * 100

						if digits, err := strconv.Atoi(assoc); err == nil {
							// TODO: more validation?
							af.Associated[0] = (digits / 1000) * 100
							// And the last three give the high altitude in 100s of feet
							af.Associated[1] = (digits % 1000) * 100
						} else {
							status.err = ErrSTARSIllegalParam
						}
					} else {
						status.err = ErrSTARSIllegalParam
					}
				}
				status.clear = true
				return
			}

		case "I":
			if cmd == "*" {
				// I* clears the status area(?!)
				status.clear = true
				return
			}

		case "L":
			// leader lines
			if l := len(cmd); l == 0 {
				status.err = ErrSTARSCommandFormat
				return
			} else if l == 1 {
				if dir, ok := numpadToDirection(cmd[0]); ok && dir != nil {
					// Tracked by me
					ps.LeaderLineDirection = *dir
					status.clear = true
				} else {
					status.err = ErrSTARSIllegalParam
				}
				return
			} else if l == 2 {
				if dir, ok := numpadToDirection(cmd[0]); ok && cmd[1] == 'U' {
					// Unassociated tracks
					ps.UnassociatedLeaderLineDirection = dir
					status.clear = true
				} else if ok && cmd[1] == '*' {
					// Tracked by other controllers
					ps.OtherControllerLeaderLineDirection = dir
					status.clear = true
				} else {
					status.err = ErrSTARSIllegalParam
				}
				return
			} else if f := strings.Fields(cmd); len(f) == 2 {
				// either L(id)(space)(dir) or L(dir)(space)(callsign)
				if len(f[0]) == 1 {
					// L(dir)(space)(callsign)
					if dir, ok := numpadToDirection(f[0][0]); ok {
						if ac := lookupAircraft(f[1]); ac != nil {
							sp.Aircraft[ac.Callsign].LeaderLineDirection = dir
							status.clear = true
						} else {
							status.err = ErrSTARSNoFlight
						}
					} else {
						status.err = ErrSTARSCommandFormat
					}
					return
				} else {
					// L(id)(space)(dir)
					if ctrl := ctx.world.GetController(f[0]); ctrl != nil {
						if dir, ok := numpadToDirection(f[1][0]); ok && len(f[1]) == 1 {
							// Per-controller leaderline
							if ps.ControllerLeaderLineDirections == nil {
								ps.ControllerLeaderLineDirections = make(map[string]CardinalOrdinalDirection)
							}
							if dir != nil {
								ps.ControllerLeaderLineDirections[ctrl.Callsign] = *dir
							} else {
								delete(ps.ControllerLeaderLineDirections, ctrl.Callsign)
							}
							status.clear = true
						} else {
							status.err = ErrSTARSCommandFormat
						}
					} else {
						status.err = ErrSTARSIllegalPosition
					}
					return
				}
			}

		case "N":
			// CRDA...
			if cmd == "" {
				// Toggle CRDA processing (on by default). Note that when
				// it is disabled we still hold on to CRDARunwayPairState array so
				// that we're back where we started if CRDA is reenabled.
				ps.CRDA.Disabled = !ps.CRDA.Disabled
				status.clear = true
				return
			} else if cmd == "*ALL" {
				ps.CRDA.ForceAllGhosts = !ps.CRDA.ForceAllGhosts
				status.clear = true
				return
			} else if n := len(cmd); n >= 5 {
				// All commands are at least 5 characters, so check that up front
				validAirport := func(ap string) bool {
					for _, pair := range sp.ConvergingRunways {
						if pair.Airport == ap {
							return true
						}
					}
					return false
				}

				getRunway := func(s string) (string, string) {
					i := 0
					for i < len(s) {
						ch := s[i]
						if ch >= '0' && ch <= '9' {
							i++
						} else if ch == 'L' || ch == 'R' || ch == 'C' {
							i++
							break
						} else {
							break
						}
					}
					return s[:i], s[i:]
				}

				getState := func(ap, rwy string) (*CRDARunwayPairState, *CRDARunwayState) {
					for i, pair := range sp.ConvergingRunways {
						if pair.Airport != ap {
							continue
						}

						pairState := &ps.CRDA.RunwayPairState[i]
						if !pairState.Enabled {
							continue
						}

						for j, pairRunway := range pair.Runways {
							if rwy == pairRunway {
								return pairState, &pairState.RunwayState[j]
							}
						}
					}
					return nil, nil
				}

				if cmd[0] == 'L' && validAirport(cmd[1:4]) {
					// Set leader line direction: NL<airport><runway><1-9>
					rwy, num := getRunway(cmd[4:])
					_, runwayState := getState(cmd[1:4], rwy)
					if len(num) == 1 {
						if dir, ok := numpadToDirection(num[0]); ok {
							runwayState.LeaderLineDirection = dir
							status.clear = true
							return
						}
					}
				} else if ap := cmd[:3]; validAirport(ap) {
					if cmd[n-1] == 'S' || cmd[n-1] == 'T' || cmd[n-1] == 'D' {
						// enable/disable a runway pair
						if index, err := strconv.Atoi(cmd[3 : n-1]); err == nil {
							for i, pair := range sp.ConvergingRunways {
								if pair.Airport == ap && pair.Index == index {
									if cmd[n-1] == 'D' {
										ps.CRDA.RunwayPairState[i].Enabled = false
										status.clear = true
										status.output = ap + " " + pair.getRunwaysString() + " INHIBITED"
										return
									} else {
										// Make sure neither of the runways involved is already enabled with
										// another pair.
										for j, pairState := range ps.CRDA.RunwayPairState {
											if !pairState.Enabled {
												continue
											}
											if sp.ConvergingRunways[j].Runways[0] == pair.Runways[0] ||
												sp.ConvergingRunways[j].Runways[0] == pair.Runways[1] ||
												sp.ConvergingRunways[j].Runways[1] == pair.Runways[0] ||
												sp.ConvergingRunways[j].Runways[1] == pair.Runways[1] {
												status.err = ErrSTARSIllegalParam
												return
											}
										}

										if cmd[n-1] == 'S' {
											ps.CRDA.RunwayPairState[i].Mode = CRDAModeStagger
										} else {
											ps.CRDA.RunwayPairState[i].Mode = CRDAModeTie
										}
										ps.CRDA.RunwayPairState[i].Enabled = true
										status.output = ap + " " + pair.getRunwaysString() + " ENABLED"
										status.clear = true
										return
									}
								}
							}
						}
					} else {
						// there should be a valid runway following the
						// airport
						rwy, extra := getRunway(cmd[3:])

						pairState, runwayState := getState(ap, rwy)
						if pairState != nil && runwayState != nil {
							switch extra {
							case "":
								// toggle ghosts for runway
								runwayState.Enabled = !runwayState.Enabled
								status.output = ap + " " + rwy + " GHOSTING " +
									Select(runwayState.Enabled, "ENABLED", "INHIBITED")
								if !runwayState.Enabled {
									runwayState.DrawQualificationRegion = false
									runwayState.DrawCourseLines = false
								}
								status.clear = true
								return

							case "E":
								// enable ghosts for runway
								runwayState.Enabled = true
								status.output = ap + " " + rwy + " GHOSTING ENABLED"
								status.clear = true
								return

							case "I":
								// disable ghosts for runway
								runwayState.Enabled = false
								status.output = ap + " " + rwy + " GHOSTING INHIBITED"
								// this also disables the runway's visualizations
								runwayState.DrawQualificationRegion = false
								runwayState.DrawCourseLines = false
								status.clear = true
								return

							case " B":
								runwayState.DrawQualificationRegion = !runwayState.DrawQualificationRegion
								status.clear = true
								return

							case " L":
								runwayState.DrawCourseLines = !runwayState.DrawCourseLines
								status.clear = true
								return
							}
						}
					}
				}

				status.err = ErrSTARSIllegalParam
				return
			}

		case "O":
			if len(cmd) > 2 {
				aircraft := lookupAircraft(cmd)
				if aircraft == nil {
					status.err = GetSTARSError(ErrSTARSCommandFormat)
					return
				} else if aircraft.TrackingController == "" {
					status.err = GetSTARSError(ErrSTARSIllegalTrack)
<<<<<<< HEAD
				}

				if len(aircraft.PointOutHistory) == 0 {
					status.clear = true
					return
				}
				var out string
				for _, callsigns := range aircraft.PointOutHistory {
					out += fmt.Sprintf("%v ", callsigns)
				}
				status.clear = true
				status.output = out
				return
=======
					return
				} else {
					status.output = strings.Join(aircraft.PointOutHistory, " ")
					status.clear = true
					return
				}
>>>>>>> 595d095f
			}
			if cmd == "" {
				ps.AutomaticFDBOffset = !ps.AutomaticFDBOffset
				status.clear = true
				return
			} else if cmd == "E" {
				ps.AutomaticFDBOffset = true
				status.clear = true
				return
			} else if cmd == "I" {
				ps.AutomaticFDBOffset = true
				status.clear = true
				return
			}

		case "P":
			updateTowerList := func(idx int) {
				if len(cmd[1:]) == 0 {
					ps.TowerLists[idx].Visible = !ps.TowerLists[idx].Visible
					status.clear = true
				} else {
					if n, err := strconv.Atoi(cmd[1:]); err == nil {
						n = clamp(n, 1, 100)
						ps.TowerLists[idx].Lines = n
					} else {
						status.err = ErrSTARSIllegalParam
					}
					status.clear = true
				}
			}

			if len(cmd) == 1 {
				switch cmd[0] {
				case '1':
					updateTowerList(0)
					return
				case '2':
					updateTowerList(1)
					return
				case '3':
					updateTowerList(2)
					return
				}
			}

		case "Q": // quicklook
			if len(cmd) == 0 {
				// inhibit for all
				ps.QuickLookAll = false
				ps.QuickLookAllIsPlus = false
				ps.QuickLookPositions = nil
				status.clear = true
				return
			} else if cmd == "ALL" {
				if ps.QuickLookAll && ps.QuickLookAllIsPlus {
					ps.QuickLookAllIsPlus = false
				} else {
					ps.QuickLookAll = !ps.QuickLookAll
					ps.QuickLookAllIsPlus = false
					ps.QuickLookPositions = nil
				}
				status.clear = true
				return
			} else if cmd == "ALL+" {
				if ps.QuickLookAll && !ps.QuickLookAllIsPlus {
					ps.QuickLookAllIsPlus = true
				} else {
					ps.QuickLookAll = !ps.QuickLookAll
					ps.QuickLookAllIsPlus = false
					ps.QuickLookPositions = nil
				}
				status.clear = true
				return
			} else {
				positions, input, err := parseQuickLookPositions(ctx.world, cmd)
				if len(positions) > 0 {
					ps.QuickLookAll = false

					for _, pos := range positions {
						// Toggle
						match := func(q QuickLookPosition) bool { return q.Id == pos.Id && q.Plus == pos.Plus }
						matchId := func(q QuickLookPosition) bool { return q.Id == pos.Id }
						if slices.ContainsFunc(ps.QuickLookPositions, match) {
							nomatch := func(q QuickLookPosition) bool { return !match(q) }
							ps.QuickLookPositions = FilterSlice(ps.QuickLookPositions, nomatch)
						} else if idx := slices.IndexFunc(ps.QuickLookPositions, matchId); idx != -1 {
							// Toggle plus
							ps.QuickLookPositions[idx].Plus = !ps.QuickLookPositions[idx].Plus
						} else {
							ps.QuickLookPositions = append(ps.QuickLookPositions, pos)
						}
					}
					sort.Slice(ps.QuickLookPositions,
						func(i, j int) bool { return ps.QuickLookPositions[i].Id < ps.QuickLookPositions[j].Id })
				}

				if err == nil {
					status.clear = true
				} else {
					status.err = err
					sp.previewAreaInput = input
				}
				return
			}

		case "S":
			switch len(cmd) {
			case 0:
				// S -> clear atis, first line of text
				ps.CurrentATIS = ""
				ps.GIText[0] = ""
				status.clear = true
				return

			case 1:
				if cmd[0] == '*' {
					// S* -> clear atis
					ps.CurrentATIS = ""
					status.clear = true
					return
				} else if cmd[0] >= '1' && cmd[0] <= '9' {
					// S[1-9] -> clear corresponding line of text
					idx := cmd[0] - '1'
					ps.GIText[idx] = ""
					status.clear = true
					return
				} else if cmd[0] >= 'A' && cmd[0] <= 'Z' {
					// S(atis) -> set atis code
					ps.CurrentATIS = string(cmd[0])
					status.clear = true
					return
				} else {
					status.err = ErrSTARSIllegalParam
					return
				}

			default:
				if len(cmd) == 2 && cmd[0] >= 'A' && cmd[0] <= 'Z' && cmd[1] == '*' {
					// S(atis)* -> set atis, delete first line of text
					ps.CurrentATIS = string(cmd[0])
					ps.GIText[0] = ""
					status.clear = true
					return
				} else if cmd[0] == '*' {
					// S*(text) -> clear atis, set first line of gi text
					ps.CurrentATIS = ""
					ps.GIText[0] = cmd[1:]
					status.clear = true
					return
				} else if cmd[0] >= '1' && cmd[0] <= '9' && cmd[1] == ' ' {
					// S[1-9](spc)(text) -> set corresponding line of GI text
					idx := cmd[0] - '1'
					ps.GIText[idx] = cmd[2:]
					status.clear = true
					return
				} else if cmd[0] >= 'A' && cmd[0] <= 'Z' {
					// S(atis)(text) -> set atis and first line of GI text
					ps.CurrentATIS = string(cmd[0])
					ps.GIText[0] = cmd[1:]
					status.clear = true
					return
				} else {
					status.err = ErrSTARSIllegalParam
					return
				}

			}

		case "T":
			updateList := func(cmd string, visible *bool, lines *int) {
				if cmd == "" {
					*visible = !*visible
				} else if lines != nil {
					if n, err := strconv.Atoi(cmd); err == nil {
						*lines = clamp(n, 1, 100) // TODO: or error if out of range? (and below..)
					} else {
						status.err = ErrSTARSIllegalParam
					}
				}
				status.clear = true
			}

			if len(cmd) == 0 {
				updateList("", &ps.TABList.Visible, &ps.TABList.Lines)
				return
			} else {
				switch cmd[0] {
				case '0', '1', '2', '3', '4', '5', '6', '7', '8', '9':
					updateList(cmd, &ps.TABList.Visible, &ps.TABList.Lines)
					return
				case 'V':
					updateList(cmd[1:], &ps.VFRList.Visible, &ps.VFRList.Lines)
					return
				case 'M':
					updateList(cmd[1:], &ps.AlertList.Visible, &ps.AlertList.Lines)
					return
				case 'C':
					updateList(cmd[1:], &ps.CoastList.Visible, &ps.CoastList.Lines)
					return
				case 'S':
					updateList(cmd[1:], &ps.SignOnList.Visible, nil)
					return
				case 'X':
					updateList(cmd[1:], &ps.VideoMapsList.Visible, nil)
					return
				case 'N':
					updateList(cmd[1:], &ps.CRDAStatusList.Visible, nil)
					return
				}
			}

		case "V":
			switch cmd {
			case "MI":
				ps.DisableMSAW = true
				status.clear = true
				return
			case "ME":
				ps.DisableMSAW = false
				status.clear = true
				return
			}

		case "Y":
			isSecondary := false
			if len(cmd) > 0 && cmd[0] == '+' {
				isSecondary = true
				cmd = cmd[1:]
			}

			f := strings.Fields(cmd)
			if len(f) == 1 {
				// Y callsign -> clear scratchpad and reported altitude
				// Y+ callsign -> secondary scratchpad..
				callsign := lookupCallsign(f[0])
				if state, ok := sp.Aircraft[callsign]; ok {
					state.pilotAltitude = 0
					if err := sp.setScratchpad(ctx, callsign, "", isSecondary); err != nil {
						status.err = err
					} else {
						status.clear = true
					}
				}
				return
			} else if len(f) == 2 {
				// Y callsign <space> scratch -> set scatchpad
				// Y callsign <space> ### -> set pilot alt
				// as above, Y+ -> secondary scratchpad

				// Either pilot alt or scratchpad entry
				if ac := lookupAircraft(f[0]); ac == nil {
					status.err = ErrSTARSNoFlight
				} else if alt, err := strconv.Atoi(f[1]); err == nil {
					sp.Aircraft[ac.Callsign].pilotAltitude = alt * 100
				} else {
					if err := sp.setScratchpad(ctx, ac.Callsign, f[1], isSecondary); err != nil {
						status.err = err
					}
				}
				status.clear = true
				return
			}

		case "Z":
			if cmd == "A" {
				// TODO: test audible alarm
				status.clear = true
				return
			}
			status.err = ErrSTARSCommandFormat
			return

		case "9":
			if cmd == "" {
				ps.GroundRangeMode = !ps.GroundRangeMode
			} else {
				status.err = ErrSTARSCommandFormat
			}
			status.clear = true
			return
		}

	case CommandModeFlightData:
		f := strings.Fields(cmd)
		if len(f) == 1 {
			callsign := lookupCallsign(f[0])
			status.err = ctx.world.SetSquawkAutomatic(callsign)
		} else if len(f) == 2 {
			if squawk, err := ParseSquawk(f[1]); err == nil {
				callsign := lookupCallsign(f[0])
				status.err = ctx.world.SetSquawk(callsign, squawk)
			} else {
				status.err = ErrSTARSIllegalCode
			}
		} else {
			status.err = ErrSTARSCommandFormat
		}
		status.clear = true
		return

	case CommandModeCollisionAlert:
		if len(cmd) > 3 && cmd[:2] == "K " {
			if ac := lookupAircraft(cmd[2:]); ac != nil {
				state := sp.Aircraft[ac.Callsign]
				state.DisableCAWarnings = !state.DisableCAWarnings
			} else {
				status.err = ErrSTARSNoFlight
			}
			status.clear = true
			return
		} else if cmd == "AI" {
			ps.DisableCAWarnings = true
			status.clear = true
			return
		} else if cmd == "AE" {
			ps.DisableCAWarnings = false
			status.clear = true
			return
		}

	case CommandModeMin:
		if cmd == "" {
			// Clear min sep
			sp.MinSepAircraft[0] = ""
			sp.MinSepAircraft[1] = ""
			status.clear = true
		} else {
			status.err = ErrSTARSCommandFormat
		}
		return

	case CommandModeSavePrefAs:
		psave := sp.CurrentPreferenceSet.Duplicate()
		psave.Name = cmd
		sp.PreferenceSets = append(sp.PreferenceSets, psave)
		sp.SelectedPreferenceSet = len(sp.PreferenceSets) - 1
		status.clear = true
		globalConfig.Save()
		return

	case CommandModeMaps:
		if cmd == "A" {
			// remove all maps
			ps.VideoMapVisible = make(map[string]interface{})
			ps.SystemMapVisible = make(map[int]interface{})
			status.clear = true
			return
		} else if n := len(cmd); n >= 2 {
			op := "T"            // toggle by default
			if cmd[n-1] == 'E' { // enable
				op = "E"
				cmd = cmd[:n-1]
			} else if cmd[n-1] == 'I' { // inhibit
				op = "T"
				cmd = cmd[:n-1]
			}

			if idx, err := strconv.Atoi(cmd); err != nil {
				status.err = ErrSTARSCommandFormat
			} else if idx <= 0 {
				status.err = ErrSTARSIllegalMap
			} else if idx > len(ctx.world.STARSMaps) {
				// is it a system map?
				if _, ok := sp.SystemMaps[idx]; ok {
					if _, ok := ps.SystemMapVisible[idx]; (ok && op == "T") || op == "I" {
						delete(ps.SystemMapVisible, idx)
					} else if (!ok && op == "T") || op == "E" {
						ps.SystemMapVisible[idx] = nil
					}
					status.clear = true
					return
				}
				status.err = ErrSTARSIllegalMap
			} else {
				idx--
				name := ctx.world.STARSMaps[idx].Name
				if _, ok := ps.VideoMapVisible[name]; (ok && op == "T") || op == "I" {
					delete(ps.VideoMapVisible, name)
				} else if (!ok && op == "T") || op == "E" {
					ps.VideoMapVisible[name] = nil
				}
			}
			status.clear = true
			return
		}

	case CommandModeLDR:
		if len(cmd) > 0 {
			if r, err := strconv.Atoi(cmd); err != nil {
				status.err = ErrSTARSCommandFormat
			} else if r < 0 || r > 7 {
				status.err = ErrSTARSIllegalValue
			} else {
				ps.Range = float32(r)
			}
			status.clear = true
			return
		}

	case CommandModeRangeRings:
		// TODO: what if user presses enter?
		switch cmd {
		case "2":
			ps.RangeRingRadius = 2
		case "5":
			ps.RangeRingRadius = 5
		case "10":
			ps.RangeRingRadius = 10
		case "20":
			ps.RangeRingRadius = 20
		default:
			status.err = ErrSTARSIllegalValue
		}
		status.clear = true
		return

	case CommandModeRange:
		if len(cmd) > 0 {
			if r, err := strconv.Atoi(cmd); err != nil {
				status.err = ErrSTARSCommandFormat
			} else if r < 6 || r > 256 {
				status.err = ErrSTARSIllegalValue
			} else {
				ps.Range = float32(r)
			}
			status.clear = true
			return
		}

	case CommandModeSiteMenu:
		if cmd == "~" {
			ps.RadarSiteSelected = ""
			status.clear = true
			return
		} else if len(cmd) > 0 {
			// Index, character id, or name
			if i, err := strconv.Atoi(cmd); err == nil {
				if i < 0 || i >= len(ctx.world.RadarSites) {
					status.err = ErrSTARSIllegalValue
				} else {
					ps.RadarSiteSelected = SortedMapKeys(ctx.world.RadarSites)[i]
					status.clear = true
				}
				return
			}
			for id, rs := range ctx.world.RadarSites {
				if cmd == rs.Char || cmd == id {
					ps.RadarSiteSelected = id
					status.clear = true
				}
				return
			}
			status.clear = true
			status.err = ErrSTARSIllegalParam
			return
		}
	}

	status.err = ErrSTARSCommandFormat
	return
}

func (sp *STARSPane) setScratchpad(ctx *PaneContext, callsign string, contents string, isSecondary bool) error {
	if len(contents) > 4 {
		return ErrSTARSIllegalScratchpad
	}

	if isSecondary {
		ctx.world.SetSecondaryScratchpad(callsign, contents, nil,
			func(err error) {
				sp.previewAreaOutput = GetSTARSError(err).Error()
			})
	} else {
		ctx.world.SetScratchpad(callsign, contents, nil,
			func(err error) {
				sp.previewAreaOutput = GetSTARSError(err).Error()
			})
	}
	return nil
}

func (sp *STARSPane) setTemporaryAltitude(ctx *PaneContext, callsign string, alt int) {
	ctx.world.SetTemporaryAltitude(callsign, alt, nil,
		func(err error) {
			sp.previewAreaOutput = GetSTARSError(err).Error()
		})
}

func (sp *STARSPane) initiateTrack(ctx *PaneContext, callsign string) {
	ctx.world.InitiateTrack(callsign,
		func(any) {
			if state, ok := sp.Aircraft[callsign]; ok {
				state.DatablockType = FullDatablock
			}
			if ac, ok := ctx.world.Aircraft[callsign]; ok {
				sp.previewAreaOutput, _ = sp.flightPlanSTARS(ctx.world, ac)
			}
		},
		func(err error) {
			sp.previewAreaOutput = GetSTARSError(err).Error()
		})
}

func (sp *STARSPane) dropTrack(ctx *PaneContext, callsign string) {
	ctx.world.DropTrack(callsign, nil,
		func(err error) {
			sp.previewAreaOutput = GetSTARSError(err).Error()
		})
}

func (sp *STARSPane) acceptHandoff(ctx *PaneContext, callsign string) {
	ctx.world.AcceptHandoff(callsign,
		func(any) {
			if state, ok := sp.Aircraft[callsign]; ok {
				state.DatablockType = FullDatablock
			}
			if ac, ok := ctx.world.Aircraft[callsign]; ok {
				sp.previewAreaOutput, _ = sp.flightPlanSTARS(ctx.world, ac)
			}
		},
		func(err error) {
			sp.previewAreaOutput = GetSTARSError(err).Error()
		})
}

func (sp *STARSPane) handoffTrack(ctx *PaneContext, callsign string, controller string) error {
	// Change the "C" to "N56" for example
	ok, control := sameFacility(ctx, controller, callsign)
	if !ok {
		return errors.New(fmt.Sprintf("Something went wrong trying to handoff: %v with the %v code.", callsign, controller))
	}

	ctx.world.HandoffTrack(callsign, control, nil,
		func(err error) {
			sp.previewAreaOutput = GetSTARSError(err).Error()

		})
	return nil

}

func (sp *STARSPane) redirectHandoff(ctx *PaneContext, callsign, controller string) error {
	ok, control := sameFacility(ctx, controller, callsign)
	if !ok {
		return errors.New(fmt.Sprintf("Something went wrong trying to redirect handoff: %v with the %v code.", callsign, controller))
	}
	ctx.world.RedirectHandoff(callsign, control, nil,
		func(err error) {
			sp.previewAreaOutput = GetSTARSError(err).Error()

		})
	return nil
}

func (sp *STARSPane) acceptRedirectedHandoff(ctx *PaneContext, callsign string) {
	ctx.world.AcceptRedirectedHandoff(callsign,
		func(any) {
			if state, ok := sp.Aircraft[callsign]; ok {
				state.DatablockType = FullDatablock
			}
			if ac, ok := ctx.world.Aircraft[callsign]; ok {
				sp.previewAreaOutput, _ = sp.flightPlanSTARS(ctx.world, ac)
			}
		},
		func(err error) {
			sp.previewAreaOutput = GetSTARSError(err).Error()
		})
}

func (sp *STARSPane) slewRedirect(ctx *PaneContext, callsign string) {
	ctx.world.SlewRedirectedHandoff(callsign,
		func(any) {
			if state, ok := sp.Aircraft[callsign]; ok {
				state.DatablockType = FullDatablock
			}
		},
		func(err error) {
			sp.previewAreaOutput = GetSTARSError(err).Error()
		})
}

func (sp *STARSPane) recallRedirectedHandoff(ctx *PaneContext, callsign string) {
	ctx.world.RecallRedirectedHandoff(callsign,
		func(any) {
			if state, ok := sp.Aircraft[callsign]; ok {
				state.DatablockType = FullDatablock
			}
		},
		func(err error) {
			sp.previewAreaOutput = GetSTARSError(err).Error()
		})
}

func breakAltitude(initial string) ([2]int, error) {
	firstInit, err := strconv.Atoi(initial[:3])
	if err != nil {
		return [2]int{000, 999}, err
	}
	secondInit, err := strconv.Atoi(initial[4:])
	if err != nil {
		return [2]int{000, 999}, err
	}
	return [2]int{firstInit * 100, secondInit * 100}, nil
}

// returns the controller responsible for the aircraft given its altitude
// and route.
func calculateAirspace(ctx *PaneContext, callsign string) string {
	ac := ctx.world.Aircraft[callsign]
	for _, rules := range ctx.world.STARSFacilityAdaptation.AirspaceAwareness {
		for _, fix := range rules.Fix {
			if strings.Contains(ac.FlightPlan.Route, fix) {
				alt := rules.AltitudeRange
				if (alt[0] == 0 && alt[1] == 0) /* none specified */ ||
					(ac.FlightPlan.Altitude >= alt[0] && ac.FlightPlan.Altitude <= alt[1]) {
					return rules.ReceivingController
				}
			}
		}
	}

	return ""
}

func (sp *STARSPane) handoffControl(ctx *PaneContext, callsign string) {
	ctx.world.HandoffControl(callsign, nil,
		func(err error) {
			sp.previewAreaOutput = GetSTARSError(err).Error()
		})
}

// Give a bool if the handoff is good and the correct syntax.
// Also decode the controller into its regular sector (N4P -> 4P)
func sameFacility(ctx *PaneContext, controller, callsign string) (bool, string) {
	userController := *ctx.world.GetController(ctx.world.Callsign)

	controller = strings.TrimSuffix(controller, "*")
	lc := len(controller)

	// ARTCC airspaceawareness
	if controller == "C" || (lc == 2 && string(controller[0]) == STARSTriangleCharacter) {
		control := calculateAirspace(ctx, callsign)
		if control != "" {
			return true, control
		}
	} else {
		// Non ARTCC airspaceawareness handoffs
		if lc == 1 && string(controller[0]) != STARSTriangleCharacter { // Must be a same sector.
			for _, control := range ctx.world.Controllers { // If the controller fac/ sector == userControllers fac/ sector its all good!
				if control.FacilityIdentifier == userController.FacilityIdentifier && // Same facility?
					string(control.SectorId[0]) == string(userController.SectorId[0]) && // Same Sector?
					string(control.SectorId[1]) == controller { // The actual controller
					return true, control.SectorId
				}
			}
		} else if lc == 2 && string(controller[0]) != STARSTriangleCharacter { // Must be a same sector || same fac.
			controllers := ctx.world.GetAllControllers()
			// Find the controller fac
			for _, control := range controllers {
				if control.SectorId == controller && control.FacilityIdentifier == userController.FacilityIdentifier { // Found the facility
					return true, control.SectorId
				}
			}

		} else if lc == 5 && string(controller[0]) == STARSTriangleCharacter { // ∆N4P for example. Must be different fac
			controller = controller[2:] // Remove the ∆
			receivingController := Controller{
				SectorId:           controller[1:],
				FacilityIdentifier: string(controller[0]),
			}
			if userController.FacilityIdentifier != receivingController.FacilityIdentifier {
				return true, receivingController.SectorId
			}

		}

	}
	if lc > 3 || (lc > 3 && ctx.world.STARSFacilityAdaptation.ScratchpadRules[0]) {
		return false, "sp one" // Should to to scratchpad one
	}
	return false, ""
}

func (sp *STARSPane) forceQL(ctx *PaneContext, callsign, controller string) {
	ctx.world.ForceQL(callsign, controller, nil,
		func(err error) {
			sp.previewAreaOutput = GetSTARSError(err).Error()
		})
}

func (sp *STARSPane) RemoveForceQL(ctx *PaneContext, callsign, controller string) {
	ctx.world.RemoveForceQL(callsign, controller, nil, nil) // Just a slew so the slew could be for other things
}

func (sp *STARSPane) pointOut(ctx *PaneContext, callsign string, controller string) {
	ctx.world.PointOut(callsign, controller, nil,
		func(err error) {
			sp.previewAreaOutput = GetSTARSError(err).Error()
		})
}

func (sp *STARSPane) acknowledgePointOut(ctx *PaneContext, callsign string) {
	ctx.world.AcknowledgePointOut(callsign, nil,
		func(err error) {
			sp.previewAreaOutput = GetSTARSError(err).Error()
		})
}

func (sp *STARSPane) cancelHandoff(ctx *PaneContext, callsign string) {
	ctx.world.CancelHandoff(callsign, nil,
		func(err error) {
			sp.previewAreaOutput = GetSTARSError(err).Error()
		})
}

func (sp *STARSPane) executeSTARSClickedCommand(ctx *PaneContext, cmd string, mousePosition [2]float32,
	ghosts []*GhostAircraft, transforms ScopeTransformations) (status STARSCommandStatus) {
	// See if an aircraft was clicked
	ac, acDistance := sp.tryGetClosestAircraft(ctx.world, mousePosition, transforms)
	ghost, ghostDistance := sp.tryGetClosestGhost(ghosts, mousePosition, transforms)

	isControllerId := func(id string) bool {
		// FIXME: check--this is likely to be pretty slow, relatively
		// speaking...
		for _, ctrl := range ctx.world.GetAllControllers() {
			if ctrl.SectorId == id {
				return true
			}
		}
		return false
	}

	ps := &sp.CurrentPreferenceSet

	// The only thing that can happen with a ghost is to switch between a full/partial
	// datablock. Note that if we found both an aircraft and a ghost and a command was entered,
	// we don't issue an error for a bad ghost command but
	if ghost != nil && ghostDistance < acDistance {
		if sp.commandMode == CommandModeNone && cmd == "" {
			state := sp.Aircraft[ghost.Callsign]
			state.Ghost.PartialDatablock = !state.Ghost.PartialDatablock
			status.clear = true
			return
		} else if sp.commandMode == CommandModeMultiFunc && sp.multiFuncPrefix == "N" {
			if cmd == "" {
				// Suppress ghost
				state := sp.Aircraft[ghost.Callsign]
				state.Ghost.State = GhostStateSuppressed
				status.clear = true
				return
			} else if cmd == "*" {
				// Display parent aircraft flight plan
				ac := ctx.world.Aircraft[ghost.Callsign]
				status.output, status.err = sp.flightPlanSTARS(ctx.world, ac)
				if status.err == nil {
					status.clear = true
				}
				return
			}
		}
	}

	if ac != nil {
		state := sp.Aircraft[ac.Callsign]

		switch sp.commandMode {
		case CommandModeNone:
			if cmd == "" {
				user := ctx.world.GetController(ctx.world.Callsign)
				if ac.RedirectedHandoff.RedirectedTo == user.SectorId {
					sp.acceptRedirectedHandoff(ctx, ac.Callsign)
				}
				if slices.Contains(ac.RedirectedHandoff.Redirector, user.SectorId) {
					sp.recallRedirectedHandoff(ctx, ac.Callsign)
					return
				}
				if ac.RedirectedHandoff.RDIndicator && ac.RedirectedHandoff.RedirectedTo == "" {
					fmt.Println("slew")
					sp.slewRedirect(ctx, ac.Callsign)
					return
				}
				for _, tcp := range ac.ForceQLControllers {
					if tcp == ctx.world.Callsign {
						sp.RemoveForceQL(ctx, ac.Callsign, ctx.world.Callsign)
					}
				}
				if slices.ContainsFunc(sp.CAAircraft, func(ca CAAircraft) bool {
					return (ca.Callsigns[0] == ac.Callsign || ca.Callsigns[1] == ac.Callsign) &&
						!ca.Acknowledged
				}) {
					// Acknowledged a CA
					for i, ca := range sp.CAAircraft {
						if ca.Callsigns[0] == ac.Callsign || ca.Callsigns[1] == ac.Callsign {
							sp.CAAircraft[i].Acknowledged = true
							return
						}
					}
				} else if ac.HandoffTrackController == ctx.world.Callsign {
					if len(cmd) > 0 { // Redirecting handoff
						if cmd[0] == '\u00C2' {
							cmd = cmd[2:]
						}
						ok, control := sameFacility(ctx, cmd, ac.Callsign)
						if !ok {
							status.err = GetSTARSError(ErrSTARSIllegalPosition)
							return
						}
						sp.handoffTrack(ctx, ac.Callsign, control)

						status.clear = true
						return
					}
					// Accept inbound h/o
					status.clear = true
					sp.acceptHandoff(ctx, ac.Callsign)
					return
				} else if ac.HandoffTrackController != "" && ac.HandoffTrackController != ctx.world.Callsign &&
					ac.TrackingController == ctx.world.Callsign {
					// cancel offered handoff offered
					status.clear = true
					sp.cancelHandoff(ctx, ac.Callsign)
					return
				} else if _, ok := sp.InboundPointOuts[ac.Callsign]; ok {
					// ack point out
					sp.acknowledgePointOut(ctx, ac.Callsign)
					status.clear = true
					return
				} else if state.PointedOut {
					state.PointedOut = false
					status.clear = true
					return
				} else if state.ForceQL {
					state.ForceQL = false
					status.clear = true
				} else if _, ok := sp.RejectedPointOuts[ac.Callsign]; ok {
					// ack rejected point out
					delete(sp.RejectedPointOuts, ac.Callsign)
					status.clear = true
					return
				} else if state.OutboundHandoffAccepted {
					// ack an accepted handoff, which we will treat as also
					// handing off control.
					sp.handoffControl(ctx, ac.Callsign)
					state.OutboundHandoffAccepted = false
					state.OutboundHandoffFlashEnd = time.Now()
					return
				} else if ctx.keyboard != nil {
					_, ctrl := ctx.keyboard.Pressed[KeyControl]
					_, shift := ctx.keyboard.Pressed[KeyShift]
					if ctrl && shift {
						// initiate track, CRC style
						sp.initiateTrack(ctx, ac.Callsign)
						return
					}
				}

				if state.DatablockType != FullDatablock {
					state.DatablockType = FullDatablock
					// do not collapse datablock if user is tracking the aircraft
				} else if ac.TrackingController != ctx.world.Callsign {
					state.DatablockType = PartialDatablock
				}
			} else if cmd == "." {
				if err := sp.setScratchpad(ctx, ac.Callsign, "", false); err != nil {
					status.err = err
				} else {
					status.clear = true
				}
				return
			} else if cmd == "+" {
				if err := sp.setScratchpad(ctx, ac.Callsign, "", true); err != nil {
					status.err = err
				} else {
					status.clear = true
				}
				return
			} else if cmd == "*" {
				from := sp.Aircraft[ac.Callsign].TrackPosition()
				sp.scopeClickHandler = func(pw [2]float32, transforms ScopeTransformations) (status STARSCommandStatus) {
					p := transforms.LatLongFromWindowP(pw)
					hdg := headingp2ll(from, p, ac.NmPerLongitude(), ac.MagneticVariation())
					dist := nmdistance2ll(from, p)

					status.output = fmt.Sprintf("%03d/%.2f", int(hdg+.5), dist)
					status.clear = true
					return
				}
				return
			} else if dir, ok := numpadToDirection(cmd[0]); ok && len(cmd) == 1 {
				state.LeaderLineDirection = dir
				status.clear = true
				return
			} else if cmd == "?" {
				ctx.world.PrintInfo(ac)
				status.clear = true
				return
			} else if cmd == "X" {
				ctx.world.DeleteAircraft(ac, func(e error) {
					status.err = ErrSTARSIllegalTrack
				})
				status.clear = true
				return
			} else if isControllerId(cmd) || cmd == "C" { // For ARTCC handoffs
				status.clear = true
				err := sp.handoffTrack(ctx, ac.Callsign, cmd)
				if err == nil {
					status.clear = true
					return
				}
				if err != nil && (len(cmd) <= 3 || (len(cmd) <= 4 && ctx.world.STARSFacilityAdaptation.ScratchpadRules[0])) { // Scratchpads on slew
					ctx.world.RunAircraftCommands(ac, cmd,
						func(err error) {
							if len(cmd) <= 3 || (len(cmd) >= 4 && ctx.world.STARSFacilityAdaptation.ScratchpadRules[0]) {
								sp.setScratchpad(ctx, ac.Callsign, cmd, false)
								status.clear = true
								return
							}
							globalConfig.Audio.PlayOnce(AudioCommandError)
							sp.previewAreaOutput = GetSTARSError(err).Error()
						})
				} else {
					ctx.world.RunAircraftCommands(ac, cmd,
						func(err error) {
							globalConfig.Audio.PlayOnce(AudioCommandError)
							sp.previewAreaOutput = GetSTARSError(err).Error()
						})
				}
				status.clear = true
				return
				return
			} else if cmd == "*J" {
				// remove j-ring for aircraft
				state.JRingRadius = 0
				status.clear = true
				return
			} else if cmd == "*P" {
				// remove cone for aircraft
				state.ConeLength = 0
				status.clear = true
				return
			} else if cmd == "*T" {
				// range bearing line
				sp.wipRBL = &STARSRangeBearingLine{}
				sp.wipRBL.P[0].Callsign = ac.Callsign
				sp.scopeClickHandler = rblSecondClickHandler(ctx, sp)
				// Do not clear the input area to allow entering a fix for the second location
				return
			} else if cmd == "HJ" || cmd == "RF" || cmd == "EM" || cmd == "MI" || cmd == "SI" {
				state.SPCOverride = cmd
				status.clear = true
				return
			} else if cmd == "UN" {
				ctx.world.RejectPointOut(ac.Callsign, nil, func(err error) {
					sp.previewAreaOutput = GetSTARSError(err).Error()
				})
				status.clear = true
				return
			} else if lc := len(cmd); lc >= 2 && cmd[0:2] == "**" { // Force QL. You need to specify a TCP unless otherwise specified in STARS config
				// STARS Manual 6-70 (On slew). Cannot go interfacility
				// TODO: Or can be used to accept a pointout as a handoff.

				if cmd == "**" { // Non specified TCP
					if ctx.world.STARSFacilityAdaptation.ForceQLToSelf && ac.TrackingController == ctx.world.Callsign {
						state.ForceQL = true
						status.clear = true
						return
					} else {
						status.err = GetSTARSError(ErrSTARSIllegalPosition)
						return
					}
				} else {
					tcps := strings.Split(cmd[2:], " ")
					if len(tcps) > 0 && tcps[0] == "ALL" {
						// Force QL for all TCP
						// Find user fac
						for _, control := range ctx.world.Controllers {
							if control.Callsign == ctx.world.Callsign && !control.ERAMFacility {
								sp.forceQL(ctx, ac.Callsign, control.SectorId)
							}
						}
					}
					for _, tcp := range tcps {
						ok, control := sameFacility(ctx, tcp, ac.Callsign)
						if !ok {
							status.err = GetSTARSError(ErrSTARSIllegalPosition)
							return
						}
						sp.forceQL(ctx, ac.Callsign, control)
					}
					status.clear = true
					return
				}

			} else if cmd == "*D+" {
				// TODO: this and the following two should give ILL FNCT if
				// there's no j-ring/[A]TPA cone being displayed for the
				// track (6-173).

				// toggle TPA size display
				if state.DisplayTPASize == nil {
					b := ps.DisplayTPASize // new variable; don't alias ps.DisplayTPASize!
					state.DisplayTPASize = &b
				}
				*state.DisplayTPASize = !*state.DisplayTPASize
				status.clear = true
				return
			} else if cmd == "*D+E" {
				// enable TPA size display
				b := true
				state.DisplayTPASize = &b
				status.clear = true
				return
			} else if cmd == "*D+I" {
				// inhibit TPA size display
				b := false
				state.DisplayTPASize = &b
				status.clear = true
				return
			} else if cmd == "*AE" {
				// Enable ATPA warning/alert cones for the track
				// TODO: for this and *AI and the two *B commands below, we
				// should issue an error if not IFR, not displaying FDB, or
				// not in ATPA approach volume (6-176).
				b := true
				state.DisplayATPAWarnAlert = &b
				status.clear = true
				return
			} else if cmd == "*AI" {
				// Inhibit ATPA warning/alert cones for the track
				b := false
				state.DisplayATPAWarnAlert = &b
				status.clear = true
				return
			} else if cmd == "*BE" {
				// Enable ATPA monitor cones for the track
				b := true
				state.DisplayATPAMonitor = &b
				status.clear = true
				return
			} else if cmd == "*BI" {
				// Inhibit ATPA monitor cones for the track
				b := false
				state.DisplayATPAMonitor = &b
				status.clear = true
				return
			} else if alt, err := strconv.Atoi(cmd); err == nil && len(cmd) == 3 {
				state.pilotAltitude = alt * 100
				status.clear = true
				return
			} else if len(cmd) == 5 && cmd[:2] == "++" {
				if alt, err := strconv.Atoi(cmd[2:]); err == nil {
					status.err = amendFlightPlan(ctx.world, ac.Callsign, func(fp *FlightPlan) {
						fp.Altitude = alt * 100
					})
					status.clear = true
				} else {
					status.err = ErrSTARSCommandFormat
				}
				return
			} else if len(cmd) >= 2 && cmd[0] == '+' {
				if alt, err := strconv.Atoi(cmd[1:]); err == nil {
					sp.setTemporaryAltitude(ctx, ac.Callsign, alt*100)
					status.clear = true
				} else {
					if err := sp.setScratchpad(ctx, ac.Callsign, cmd[1:], true); err != nil {
						status.err = err
					} else {
						status.clear = true
					}
				}
				return
			} else if cmd == ".ROUTE" {
				sp.drawRouteAircraft = ac.Callsign
				status.clear = true
				return
			} else if len(cmd) > 2 && cmd[:2] == "*J" {
				if r, err := strconv.Atoi(cmd[2:]); err == nil {
					if r < 1 || r > 30 {
						status.err = ErrSTARSIllegalValue
					} else {
						state.JRingRadius = float32(r)
					}
					status.clear = true
				} else if r, err := strconv.ParseFloat(cmd[2:], 32); err == nil {
					if r < 1 || r > 30 {
						status.err = ErrSTARSIllegalValue
					} else {
						state.JRingRadius = float32(r)
					}
					status.clear = true
				} else {
					status.err = ErrSTARSIllegalParam
				}
				return
			} else if len(cmd) > 2 && cmd[:2] == "*P" {
				if r, err := strconv.Atoi(cmd[2:]); err == nil {
					if r < 1 || r > 30 {
						status.err = ErrSTARSIllegalValue
					} else {
						state.ConeLength = float32(r)
					}
					status.clear = true
				} else if r, err := strconv.ParseFloat(cmd[2:], 32); err == nil {
					if r < 1 || r > 30 {
						status.err = ErrSTARSIllegalValue
					} else {
						state.ConeLength = float32(r)
					}
					status.clear = true
				} else {
					status.err = ErrSTARSIllegalParam
				}
				return
			} else if lc := len(cmd); lc >= 2 && cmd[lc-1] == '*' { // Some sort of pointout
				// First check for errors. (Manual 6-73)

				// Check if arrival
				for _, airport := range ctx.world.ArrivalAirports {
					if airport.Name == ac.FlightPlan.ArrivalAirport && string(cmd[0]) == "/" {
						status.err = GetSTARSError(ErrSTARSIllegalTrack)
						return
					}
				}
				// Check if being handed off, pointed out or suspended (TODO suspended)
				if sp.OutboundPointOuts[ac.Callsign] != "" || sp.InboundPointOuts[ac.Callsign] != "" ||
					(ac.HandoffTrackController != "" && ac.HandoffTrackController != ctx.world.Callsign) {
					status.err = GetSTARSError(ErrSTARSIllegalTrack)
					return
				}

				ok, control := sameFacility(ctx, cmd, ac.Callsign)
				if !ok {
					sp.previewAreaOutput = GetSTARSError(ErrSTARSCommandFormat).Error()
				} else {
					status.clear = true
					sp.pointOut(ctx, ac.Callsign, control)
					return
				}

			} else if len(cmd) > 0 {
				// Handoffs
				user := ctx.world.GetController(ctx.world.Callsign)
				if ac.HandoffTrackController == user.Callsign || ac.RedirectedHandoff.RedirectedTo == user.SectorId { // Redirect
					if cmd[0] == '\u00C2' {
						cmd = cmd[2:]
					}
					ok, control := sameFacility(ctx, cmd, ac.Callsign)
					if !ok {
						status.err = GetSTARSError(ErrSTARSIllegalPosition)
						return
					}
					sp.redirectHandoff(ctx, ac.Callsign, control)
					status.clear = true
					return
				} else {
					err := sp.handoffTrack(ctx, ac.Callsign, cmd)
					if err == nil {
						status.clear = true
						return
					}
				}

				if err != nil && (len(cmd) <= 3 || (len(cmd) <= 4 && ctx.world.STARSFacilityAdaptation.ScratchpadRules[0])) { // Scratchpads on slew
					ctx.world.RunAircraftCommands(ac, cmd,
						func(err error) {
							if len(cmd) <= 3 || (len(cmd) >= 4 && ctx.world.STARSFacilityAdaptation.ScratchpadRules[0]) {
								sp.setScratchpad(ctx, ac.Callsign, cmd, false)
								status.clear = true
								return
							}
							globalConfig.Audio.PlayOnce(AudioCommandError)
							sp.previewAreaOutput = GetSTARSError(err).Error()
						})
				} else {
					ctx.world.RunAircraftCommands(ac, cmd,
						func(err error) {
							globalConfig.Audio.PlayOnce(AudioCommandError)
							sp.previewAreaOutput = GetSTARSError(err).Error()
						})
				}
				status.clear = true
				return
			} else {
				ctx.world.RunAircraftCommands(ac, cmd,
					func(err error) {
						globalConfig.Audio.PlayOnce(AudioCommandError)
						sp.previewAreaOutput = GetSTARSError(err).Error()
					})
				status.clear = true
			}

		case CommandModeInitiateControl:
			// TODO: error if cmd != ""?
			status.clear = true
			sp.initiateTrack(ctx, ac.Callsign)
			return

		case CommandModeTerminateControl:
			// TODO: error if cmd != ""?
			status.clear = true
			sp.dropTrack(ctx, ac.Callsign)
			return

		case CommandModeHandOff:
			if cmd == "" {
				status.clear = true
				sp.cancelHandoff(ctx, ac.Callsign)
			} else {
				status.clear = true
				sp.handoffTrack(ctx, ac.Callsign, cmd)
			}
			return

		case CommandModeVP:
			// TODO: implement
			status.err = ErrSTARSCommandFormat
			return

		case CommandModeMultiFunc:
			switch sp.multiFuncPrefix {
			case "B":
				if cmd == "" {
					state.DisplayReportedBeacon = !state.DisplayReportedBeacon
					status.clear = true
				} else {
					status.err = ErrSTARSCommandFormat
				}
				return

			case "D":
				if cmd == "" {
					status.output, status.err = sp.flightPlanSTARS(ctx.world, ac)
					if status.err == nil {
						status.clear = true
					}
				} else {
					status.err = ErrSTARSCommandFormat
				}
				return

			case "L":
				if len(cmd) == 1 {
					if dir, ok := numpadToDirection(cmd[0]); ok {
						state.LeaderLineDirection = dir
						status.clear = true
						return
					}
				}
				status.err = ErrSTARSCommandFormat
				return

			case "M":
				if cmd == "" {
					state.displayPilotAltitude = !state.displayPilotAltitude
					status.clear = true
				} else {
					status.err = ErrSTARSCommandFormat
				}
				return

			case "N":
				// CRDA
				if cmd == "" || cmd == "*" { // TODO: it's not clear what the difference should be
					if state.Ghost.State == GhostStateForced {
						state.Ghost.State = GhostStateRegular
					} else {
						state.Ghost.State = GhostStateForced
					}
					status.clear = true
				} else {
					status.err = ErrSTARSCommandFormat
				}
				return

			case "Q":
				if cmd == "" {
					status.clear = true
					state.InhibitMSAWAlert = true
				} else {
					status.err = ErrSTARSCommandFormat
				}
				return

			case "R":
				if cmd == "" {
					state.DisplayPTL = !state.DisplayPTL
					status.clear = true
				} else {
					status.err = ErrSTARSCommandFormat
				}
				return

			case "V":
				if cmd == "" {
					state.DisableMSAW = !state.DisableMSAW
					status.clear = true
				} else {
					status.err = ErrSTARSCommandFormat
				}
				return

			case "Y":
				isSecondary := false
				if len(cmd) > 0 && cmd[0] == '+' {
					isSecondary = true
					cmd = cmd[1:]
				}

				if cmd == "" {
					// Clear pilot reported altitude and scratchpad
					state.pilotAltitude = 0
					if err := sp.setScratchpad(ctx, ac.Callsign, "", isSecondary); err != nil {
						status.err = err
					} else {
						status.clear = true
					}
					return
				} else {
					// Is it an altitude or a scratchpad update?
					if alt, err := strconv.Atoi(cmd); err == nil && len(cmd) == 3 {
						state.pilotAltitude = alt * 100
						status.clear = true
					} else {
						if err := sp.setScratchpad(ctx, ac.Callsign, cmd, isSecondary); err != nil {
							status.err = err
						} else {
							status.clear = true
						}
					}
					return
				}
			case "O": //Pointout history
				if ac.TrackingController != ctx.world.Callsign {
					status.err = GetSTARSError(ErrSTARSIllegalTrack)
					return
				}

<<<<<<< HEAD
				if len(ac.PointOutHistory) == 0 {
					status.clear = true
					return
				}

				var out string
				for _, callsigns := range ac.PointOutHistory {
					out += fmt.Sprintf("%v ", callsigns)
				}
				status.clear = true
				status.output = out
=======
				status.output = strings.Join(ac.PointOutHistory, " ")
				status.clear = true
>>>>>>> 595d095f
				return
			}

		case CommandModeFlightData:
			if cmd == "" {
				status.clear = true
				status.err = ctx.world.SetSquawkAutomatic(ac.Callsign)
				return
			} else {
				if squawk, err := ParseSquawk(cmd); err == nil {
					status.err = ctx.world.SetSquawk(ac.Callsign, squawk)
				} else {
					status.err = ErrSTARSIllegalParam
				}
				status.clear = true
				return
			}

		case CommandModeCollisionAlert:
			if cmd == "K" {
				state := sp.Aircraft[ac.Callsign]
				state.DisableCAWarnings = !state.DisableCAWarnings
				status.clear = true
				// TODO: check should we set sp.commandMode = CommandMode
				// (applies here and also to others similar...)
				return
			}

		case CommandModeMin:
			if cmd == "" {
				sp.MinSepAircraft[0] = ac.Callsign
				sp.scopeClickHandler = func(pw [2]float32, transforms ScopeTransformations) (status STARSCommandStatus) {
					if ac, _ := sp.tryGetClosestAircraft(ctx.world, pw, transforms); ac != nil {
						sp.MinSepAircraft[1] = ac.Callsign
						status.clear = true
					} else {
						status.err = ErrSTARSNoFlight
					}
					return
				}
			} else {
				status.err = ErrSTARSCommandFormat
				return
			}
		}
	}

	// No aircraft selected
	if sp.commandMode == CommandModeNone {
		if cmd == "*T" {
			sp.wipRBL = &STARSRangeBearingLine{}
			sp.wipRBL.P[0].Loc = transforms.LatLongFromWindowP(mousePosition)
			sp.scopeClickHandler = rblSecondClickHandler(ctx, sp)
			return
		}
	}

	if sp.commandMode == CommandModeMultiFunc {
		cmd = sp.multiFuncPrefix + cmd
		if cmd == "D*" {
			pll := transforms.LatLongFromWindowP(mousePosition)
			format := func(v float32) string {
				d := int(v)
				v = 60 * (v - float32(d))
				m := int(v)
				v = 60 * (v - float32(d))
				s := int(v)
				return fmt.Sprintf("%3d %02d.%02d", d, m, s)
			}
			status.output = fmt.Sprintf("%s %s", format(pll.Longitude()), format(pll.Latitude()))
			status.clear = true
			return
		} else if cmd == "P" {
			ps.PreviewAreaPosition = transforms.NormalizedFromWindowP(mousePosition)
			status.clear = true
			return
		} else if cmd == "S" {
			ps.SSAList.Position = transforms.NormalizedFromWindowP(mousePosition)
			ps.SSAList.Visible = true
			status.clear = true
			return
		} else if cmd == "T" {
			ps.TABList.Position = transforms.NormalizedFromWindowP(mousePosition)
			ps.TABList.Visible = true
			status.clear = true
			return
		} else if cmd == "TV" {
			ps.VFRList.Position = transforms.NormalizedFromWindowP(mousePosition)
			ps.VFRList.Visible = true
			status.clear = true
			return
		} else if cmd == "TM" {
			ps.AlertList.Position = transforms.NormalizedFromWindowP(mousePosition)
			ps.AlertList.Visible = true
			status.clear = true
			return
		} else if cmd == "TC" {
			ps.CoastList.Position = transforms.NormalizedFromWindowP(mousePosition)
			ps.CoastList.Visible = true
			status.clear = true
			return
		} else if cmd == "TS" {
			ps.SignOnList.Position = transforms.NormalizedFromWindowP(mousePosition)
			ps.SignOnList.Visible = true
			status.clear = true
			return
		} else if cmd == "TX" {
			ps.VideoMapsList.Position = transforms.NormalizedFromWindowP(mousePosition)
			ps.VideoMapsList.Visible = true
			status.clear = true
			return
		} else if cmd == "TN" {
			ps.CRDAStatusList.Position = transforms.NormalizedFromWindowP(mousePosition)
			ps.CRDAStatusList.Visible = true
			status.clear = true
			return
		} else if len(cmd) == 2 && cmd[0] == 'P' {
			if idx, err := strconv.Atoi(cmd[1:]); err == nil && idx > 0 && idx <= 3 {
				ps.TowerLists[idx-1].Position = transforms.NormalizedFromWindowP(mousePosition)
				ps.TowerLists[idx-1].Visible = true
				status.clear = true
				return
			}
		}
	}

	if cmd != "" {
		status.err = ErrSTARSCommandFormat
	}
	return
}

func numpadToDirection(key byte) (*CardinalOrdinalDirection, bool) {
	var dir CardinalOrdinalDirection
	switch key {
	case '1':
		dir = CardinalOrdinalDirection(SouthWest)
		return &dir, true
	case '2':
		dir = CardinalOrdinalDirection(South)
		return &dir, true
	case '3':
		dir = CardinalOrdinalDirection(SouthEast)
		return &dir, true
	case '4':
		dir = CardinalOrdinalDirection(West)
		return &dir, true
	case '5':
		return nil, true
	case '6':
		dir = CardinalOrdinalDirection(East)
		return &dir, true
	case '7':
		dir = CardinalOrdinalDirection(NorthWest)
		return &dir, true
	case '8':
		dir = CardinalOrdinalDirection(North)
		return &dir, true
	case '9':
		dir = CardinalOrdinalDirection(NorthEast)
		return &dir, true
	}
	return nil, false
}

func rblSecondClickHandler(ctx *PaneContext, sp *STARSPane) func([2]float32, ScopeTransformations) (status STARSCommandStatus) {
	return func(pw [2]float32, transforms ScopeTransformations) (status STARSCommandStatus) {
		if sp.wipRBL == nil {
			// this shouldn't happen, but let's not crash if it does...
			return
		}

		rbl := *sp.wipRBL
		sp.wipRBL = nil
		if ac, _ := sp.tryGetClosestAircraft(ctx.world, pw, transforms); ac != nil {
			rbl.P[1].Callsign = ac.Callsign
		} else {
			rbl.P[1].Loc = transforms.LatLongFromWindowP(pw)
		}
		sp.RangeBearingLines = append(sp.RangeBearingLines, rbl)
		status.clear = true
		return
	}
}

func (sp *STARSPane) DrawDCB(ctx *PaneContext, transforms ScopeTransformations, cb *CommandBuffer) Extent2D {
	ps := &sp.CurrentPreferenceSet

	// Find a scale factor so that the buttons all fit in the window, if necessary
	const NumDCBSlots = 20
	// Sigh; on windows we want the button size in pixels on high DPI displays
	ds := Select(runtime.GOOS == "windows", ctx.platform.DPIScale(), float32(1))
	var buttonScale float32
	// Scale based on width or height available depending on DCB position
	if ps.DCBPosition == DCBPositionTop || ps.DCBPosition == DCBPositionBottom {
		buttonScale = min(ds, (ds*ctx.paneExtent.Width()-4)/(NumDCBSlots*STARSButtonSize))
	} else {
		buttonScale = min(ds, (ds*ctx.paneExtent.Height()-4)/(NumDCBSlots*STARSButtonSize))
	}

	sp.StartDrawDCB(ctx, buttonScale, transforms, cb)

	switch sp.activeDCBMenu {
	case DCBMenuMain:
		STARSCallbackSpinner(ctx, "RANGE\n", &ps.Range,
			func(v float32) string { return strconv.Itoa(int(v)) },
			func(v, delta float32) float32 {
				if delta > 0 {
					v++
				} else if delta < 0 {
					v--
				}
				return clamp(v, 6, 256)
			}, STARSButtonFull, buttonScale)
		sp.STARSPlaceButton("PLACE\nCNTR", STARSButtonHalfVertical, buttonScale,
			func(pw [2]float32, transforms ScopeTransformations) (status STARSCommandStatus) {
				ps.Center = transforms.LatLongFromWindowP(pw)
				ps.CurrentCenter = ps.Center
				sp.weatherRadar.UpdateCenter(ps.Center)
				status.clear = true
				return
			})
		ps.OffCenter = ps.CurrentCenter != ps.Center
		if STARSToggleButton("OFF\nCNTR", &ps.OffCenter, STARSButtonHalfVertical, buttonScale) {
			ps.CurrentCenter = ps.Center
		}
		STARSCallbackSpinner(ctx, "RR\n", &ps.RangeRingRadius,
			func(v int) string { return strconv.Itoa(v) },
			func(v int, delta float32) int {
				di := 0
				if delta > 0 {
					di = 1
				} else if delta < 0 {
					di = -1
				}

				valid := []int{2, 5, 10, 20}
				for i := range valid {
					if v == valid[i] {
						i = clamp(i+di, 0, len(valid)-1)
						return valid[i]
					}
				}
				lg.Errorf("%d: invalid value for RR spinner", v)
				return valid[0]
			}, STARSButtonFull, buttonScale)
		sp.STARSPlaceButton("PLACE\nRR", STARSButtonHalfVertical, buttonScale,
			func(pw [2]float32, transforms ScopeTransformations) (status STARSCommandStatus) {
				ps.RangeRingsCenter = transforms.LatLongFromWindowP(pw)
				status.clear = true
				return
			})
		if STARSSelectButton("RR\nCNTR", STARSButtonHalfVertical, buttonScale) {
			cw := [2]float32{ctx.paneExtent.Width() / 2, ctx.paneExtent.Height() / 2}
			ps.RangeRingsCenter = transforms.LatLongFromWindowP(cw)
		}
		if STARSSelectButton("MAPS", STARSButtonFull, buttonScale) {
			sp.activeDCBMenu = DCBMenuMaps
		}
		for i := 0; i < 6; i++ {
			if i >= len(ctx.world.STARSMaps) {
				STARSDisabledButton(fmt.Sprintf(" %d\n", i+1), STARSButtonHalfVertical, buttonScale)
			} else {
				text := fmt.Sprintf(" %d\n%s", i+1, ctx.world.STARSMaps[i].Label)
				name := ctx.world.STARSMaps[i].Name
				_, visible := ps.VideoMapVisible[name]
				if STARSToggleButton(text, &visible, STARSButtonHalfVertical, buttonScale) {
					if visible {
						ps.VideoMapVisible[name] = nil
					} else {
						delete(ps.VideoMapVisible, name)
					}
				}
			}
		}
		for i := range ps.DisplayWeatherLevel {
			STARSToggleButton("WX"+strconv.Itoa(i), &ps.DisplayWeatherLevel[i], STARSButtonHalfHorizontal, buttonScale)
		}
		if STARSSelectButton("BRITE", STARSButtonFull, buttonScale) {
			sp.activeDCBMenu = DCBMenuBrite
		}
		STARSCallbackSpinner(ctx, "LDR DIR\n   ", &ps.LeaderLineDirection,
			func(d CardinalOrdinalDirection) string { return d.ShortString() },
			func(d CardinalOrdinalDirection, delta float32) CardinalOrdinalDirection {
				if delta == 0 {
					return d
				} else if delta < 0 {
					return CardinalOrdinalDirection((d + 7) % 8)
				} else {
					return CardinalOrdinalDirection((d + 1) % 8)
				}
			}, STARSButtonHalfVertical, buttonScale)
		STARSCallbackSpinner(ctx, "LDR\n ", &ps.LeaderLineLength,
			func(v int) string { return strconv.Itoa(v) },
			func(v int, delta float32) int {
				if delta == 0 {
					return v
				} else if delta < 0 {
					return max(0, v-1)
				} else {
					return min(7, v+1)
				}
			}, STARSButtonHalfVertical, buttonScale)

		if STARSSelectButton("CHAR\nSIZE", STARSButtonFull, buttonScale) {
			sp.activeDCBMenu = DCBMenuCharSize
		}
		STARSDisabledButton("MODE\nFSL", STARSButtonFull, buttonScale)
		if STARSSelectButton("PREF\n"+ps.Name, STARSButtonFull, buttonScale) {
			sp.activeDCBMenu = DCBMenuPref
		}

		site := sp.radarSiteId(ctx.world)
		if len(ctx.world.RadarSites) == 0 {
			STARSDisabledButton("SITE\n"+site, STARSButtonFull, buttonScale)
		} else {
			if STARSSelectButton("SITE\n"+site, STARSButtonFull, buttonScale) {
				sp.activeDCBMenu = DCBMenuSite
			}
		}
		if STARSSelectButton("SSA\nFILTER", STARSButtonHalfVertical, buttonScale) {
			sp.activeDCBMenu = DCBMenuSSAFilter
		}
		if STARSSelectButton("GI TEXT\nFILTER", STARSButtonHalfVertical, buttonScale) {
			sp.activeDCBMenu = DCBMenuGITextFilter
		}
		if STARSSelectButton("SHIFT", STARSButtonFull, buttonScale) {
			sp.activeDCBMenu = DCBMenuAux
		}

	case DCBMenuAux:
		STARSDisabledButton("VOL\n10", STARSButtonFull, buttonScale)
		STARSIntSpinner(ctx, "HISTORY\n", &ps.RadarTrackHistory, 0, 10, STARSButtonFull, buttonScale)
		STARSDisabledButton("CURSOR\nHOME", STARSButtonFull, buttonScale)
		STARSDisabledButton("CSR SPD\n4", STARSButtonFull, buttonScale)
		STARSDisabledButton("MAP\nUNCOR", STARSButtonFull, buttonScale)
		STARSToggleButton("UNCOR", &ps.DisplayUncorrelatedTargets, STARSButtonFull, buttonScale)
		STARSDisabledButton("BEACON\nMODE-2", STARSButtonFull, buttonScale)
		STARSDisabledButton("RTQC", STARSButtonFull, buttonScale)
		STARSDisabledButton("MCP", STARSButtonFull, buttonScale)
		top := ps.DCBPosition == DCBPositionTop
		if STARSToggleButton("DCB\nTOP", &top, STARSButtonHalfVertical, buttonScale) {
			ps.DCBPosition = DCBPositionTop
		}
		left := ps.DCBPosition == DCBPositionLeft
		if STARSToggleButton("DCB\nLEFT", &left, STARSButtonHalfVertical, buttonScale) {
			ps.DCBPosition = DCBPositionLeft
		}
		right := ps.DCBPosition == DCBPositionRight
		if STARSToggleButton("DCB\nRIGHT", &right, STARSButtonHalfVertical, buttonScale) {
			ps.DCBPosition = DCBPositionRight
		}
		bottom := ps.DCBPosition == DCBPositionBottom
		if STARSToggleButton("DCB\nBOTTOM", &bottom, STARSButtonHalfVertical, buttonScale) {
			ps.DCBPosition = DCBPositionBottom
		}
		STARSFloatSpinner(ctx, "PTL\nLNTH\n", &ps.PTLLength, 0.1, 20, STARSButtonFull, buttonScale)
		STARSToggleButton("PTL OWN", &ps.PTLOwn, STARSButtonHalfVertical, buttonScale)
		STARSToggleButton("PTL ALL", &ps.PTLAll, STARSButtonHalfVertical, buttonScale)
		STARSCallbackSpinner(ctx, "DWELL\n", &ps.DwellMode,
			func(mode DwellMode) string { return mode.String() },
			func(mode DwellMode, delta float32) DwellMode {
				if delta > 0 {
					return [3]DwellMode{DwellModeLock, DwellModeLock, DwellModeOn}[mode]
				} else if delta < 0 {
					return [3]DwellMode{DwellModeOff, DwellModeOn, DwellModeOff}[mode]
				}
				return mode
			},
			STARSButtonFull, buttonScale)
		if STARSSelectButton("TPA/\nATPA", STARSButtonFull, buttonScale) {
			sp.activeDCBMenu = DCBMenuTPA
		}
		if STARSSelectButton("SHIFT", STARSButtonFull, buttonScale) {
			sp.activeDCBMenu = DCBMenuMain
		}

	case DCBMenuMaps:
		STARSDisabledButton("MAPS", STARSButtonFull, buttonScale)
		if STARSSelectButton("DONE", STARSButtonHalfVertical, buttonScale) {
			sp.activeDCBMenu = DCBMenuMain
		}
		if STARSSelectButton("CLR ALL", STARSButtonHalfVertical, buttonScale) {
			ps.VideoMapVisible = make(map[string]interface{})
			ps.SystemMapVisible = make(map[int]interface{})
		}
		for i := 0; i < NumSTARSMaps; i++ {
			if i >= len(ctx.world.STARSMaps) {
				STARSDisabledButton(fmt.Sprintf(" %d", i+1), STARSButtonHalfVertical, buttonScale)
			} else {
				name := ctx.world.STARSMaps[i].Name
				_, visible := ps.VideoMapVisible[name]
				if STARSToggleButton(ctx.world.STARSMaps[i].Label, &visible, STARSButtonHalfVertical, buttonScale) {
					if visible {
						ps.VideoMapVisible[name] = nil
					} else {
						delete(ps.VideoMapVisible, name)
					}
				}
			}
		}

		geoMapsSelected := ps.VideoMapsList.Selection == VideoMapsGroupGeo && ps.VideoMapsList.Visible
		if STARSToggleButton("GEO\nMAPS", &geoMapsSelected, STARSButtonHalfVertical, buttonScale) {
			ps.VideoMapsList.Selection = VideoMapsGroupGeo
			ps.VideoMapsList.Visible = geoMapsSelected
		}
		STARSDisabledButton("AIRPORT", STARSButtonHalfVertical, buttonScale)
		sysProcSelected := ps.VideoMapsList.Selection == VideoMapsGroupSysProc && ps.VideoMapsList.Visible
		if STARSToggleButton("SYS\nPROC", &sysProcSelected, STARSButtonHalfVertical, buttonScale) {
			ps.VideoMapsList.Selection = VideoMapsGroupSysProc
			ps.VideoMapsList.Visible = sysProcSelected
		}
		currentMapsSelected := ps.VideoMapsList.Selection == VideoMapsGroupCurrent && ps.VideoMapsList.Visible
		if STARSToggleButton("CURRENT", &currentMapsSelected, STARSButtonHalfVertical, buttonScale) {
			ps.VideoMapsList.Selection = VideoMapsGroupCurrent
			ps.VideoMapsList.Visible = currentMapsSelected
		}

	case DCBMenuBrite:
		STARSBrightnessSpinner(ctx, "DCB ", &ps.Brightness.DCB, 25, false, STARSButtonHalfVertical, buttonScale)
		STARSBrightnessSpinner(ctx, "BKC ", &ps.Brightness.BackgroundContrast, 0, false, STARSButtonHalfVertical, buttonScale)
		STARSBrightnessSpinner(ctx, "MPA ", &ps.Brightness.VideoGroupA, 5, false, STARSButtonHalfVertical, buttonScale)
		STARSBrightnessSpinner(ctx, "MPB ", &ps.Brightness.VideoGroupB, 5, false, STARSButtonHalfVertical, buttonScale)
		STARSBrightnessSpinner(ctx, "FDB ", &ps.Brightness.FullDatablocks, 5, true, STARSButtonHalfVertical, buttonScale)
		STARSBrightnessSpinner(ctx, "LST ", &ps.Brightness.Lists, 25, false, STARSButtonHalfVertical, buttonScale)
		STARSBrightnessSpinner(ctx, "POS ", &ps.Brightness.Positions, 5, true, STARSButtonHalfVertical, buttonScale)
		STARSBrightnessSpinner(ctx, "LDB ", &ps.Brightness.LimitedDatablocks, 5, true, STARSButtonHalfVertical, buttonScale)
		STARSBrightnessSpinner(ctx, "OTH ", &ps.Brightness.OtherTracks, 5, true, STARSButtonHalfVertical, buttonScale)
		STARSBrightnessSpinner(ctx, "TLS ", &ps.Brightness.Lines, 5, true, STARSButtonHalfVertical, buttonScale)
		STARSBrightnessSpinner(ctx, "RR ", &ps.Brightness.RangeRings, 5, true, STARSButtonHalfVertical, buttonScale)
		STARSBrightnessSpinner(ctx, "CMP ", &ps.Brightness.Compass, 5, true, STARSButtonHalfVertical, buttonScale)
		STARSBrightnessSpinner(ctx, "BCN ", &ps.Brightness.BeaconSymbols, 5, true, STARSButtonHalfVertical, buttonScale)
		STARSBrightnessSpinner(ctx, "PRI ", &ps.Brightness.PrimarySymbols, 5, true, STARSButtonHalfVertical, buttonScale)
		STARSBrightnessSpinner(ctx, "HST ", &ps.Brightness.History, 5, true, STARSButtonHalfVertical, buttonScale)
		// The STARS manual, p.4-74 actually says that weather can't go to OFF... FIXME?
		STARSBrightnessSpinner(ctx, "WX ", &ps.Brightness.Weather, 5, true, STARSButtonHalfVertical, buttonScale)
		STARSBrightnessSpinner(ctx, "WXC ", &ps.Brightness.WxContrast, 5, false, STARSButtonHalfVertical, buttonScale)
		if ps.Brightness.Weather != 0 {
			sp.weatherRadar.Activate(sp.CurrentPreferenceSet.Center, ctx.renderer)
		} else {
			// Don't fetch weather maps if they're not going to be displayed.
			sp.weatherRadar.Deactivate()
		}
		if STARSSelectButton("DONE", STARSButtonHalfVertical, buttonScale) {
			sp.activeDCBMenu = DCBMenuMain
		}

	case DCBMenuCharSize:
		STARSIntSpinner(ctx, "DATA\nBLOCKS\n", &ps.CharSize.Datablocks, 0, 5, STARSButtonFull, buttonScale)
		STARSIntSpinner(ctx, "LISTS\n", &ps.CharSize.Lists, 0, 5, STARSButtonFull, buttonScale)
		STARSIntSpinner(ctx, "DCB\n", &ps.CharSize.DCB, 0, 2, STARSButtonFull, buttonScale)
		STARSIntSpinner(ctx, "TOOLS\n", &ps.CharSize.Tools, 0, 5, STARSButtonFull, buttonScale)
		STARSIntSpinner(ctx, "POS\n", &ps.CharSize.PositionSymbols, 0, 5, STARSButtonFull, buttonScale)
		if STARSSelectButton("DONE", STARSButtonFull, buttonScale) {
			sp.activeDCBMenu = DCBMenuMain
		}

	case DCBMenuPref:
		for i := range sp.PreferenceSets {
			text := fmt.Sprintf("%d\n%s", i+1, sp.PreferenceSets[i].Name)
			flags := STARSButtonHalfVertical
			if i == sp.SelectedPreferenceSet {
				flags = flags | STARSButtonSelected
			}
			if STARSSelectButton(text, flags, buttonScale) {
				// Make this one current
				sp.SelectedPreferenceSet = i
				sp.CurrentPreferenceSet = sp.PreferenceSets[i]
				sp.weatherRadar.Activate(sp.CurrentPreferenceSet.Center, ctx.renderer)
			}
		}
		for i := len(sp.PreferenceSets); i < NumSTARSPreferenceSets; i++ {
			STARSDisabledButton(fmt.Sprintf("%d\n", i+1), STARSButtonHalfVertical, buttonScale)
		}

		if STARSSelectButton("DEFAULT", STARSButtonHalfVertical, buttonScale) {
			sp.CurrentPreferenceSet = sp.MakePreferenceSet("", ctx.world)
		}
		STARSDisabledButton("FSSTARS", STARSButtonHalfVertical, buttonScale)
		if STARSSelectButton("RESTORE", STARSButtonHalfVertical, buttonScale) {
			// TODO: restore settings in effect when entered the Pref sub-menu
		}

		validSelection := sp.SelectedPreferenceSet != -1 && sp.SelectedPreferenceSet < len(sp.PreferenceSets)
		if validSelection {
			if STARSSelectButton("SAVE", STARSButtonHalfVertical, buttonScale) {
				sp.PreferenceSets[sp.SelectedPreferenceSet] = sp.CurrentPreferenceSet
				globalConfig.Save()
			}
		} else {
			STARSDisabledButton("SAVE", STARSButtonHalfVertical, buttonScale)
		}
		STARSDisabledButton("CHG PIN", STARSButtonHalfVertical, buttonScale)
		if STARSSelectButton("SAVE AS", STARSButtonHalfVertical, buttonScale) {
			// A command mode handles prompting for the name and then saves
			// when enter is pressed.
			sp.commandMode = CommandModeSavePrefAs
		}
		if validSelection {
			if STARSSelectButton("DELETE", STARSButtonHalfVertical, buttonScale) {
				sp.PreferenceSets = DeleteSliceElement(sp.PreferenceSets, sp.SelectedPreferenceSet)
			}
		} else {
			STARSDisabledButton("DELETE", STARSButtonHalfVertical, buttonScale)
		}

		if STARSSelectButton("DONE", STARSButtonHalfVertical, buttonScale) {
			sp.activeDCBMenu = DCBMenuMain
		}

	case DCBMenuSite:
		for _, id := range SortedMapKeys(ctx.world.RadarSites) {
			site := ctx.world.RadarSites[id]
			label := " " + site.Char + " " + "\n" + id
			selected := ps.RadarSiteSelected == id
			if STARSToggleButton(label, &selected, STARSButtonFull, buttonScale) {
				if selected {
					ps.RadarSiteSelected = id
				} else {
					ps.RadarSiteSelected = ""
				}
			}
		}
		// Fill extras with empty disabled buttons
		for i := len(ctx.world.RadarSites); i < 15; i++ {
			STARSDisabledButton("", STARSButtonFull, buttonScale)
		}
		multi := sp.radarMode(ctx.world) == RadarModeMulti
		if STARSToggleButton("MULTI", &multi, STARSButtonFull, buttonScale) && multi {
			ps.RadarSiteSelected = ""
			if ps.FusedRadarMode {
				sp.discardTracks = true
			}
			ps.FusedRadarMode = false
		}
		fused := sp.radarMode(ctx.world) == RadarModeFused
		if STARSToggleButton("FUSED", &fused, STARSButtonFull, buttonScale) && fused {
			ps.RadarSiteSelected = ""
			ps.FusedRadarMode = true
			sp.discardTracks = true
		}
		if STARSSelectButton("DONE", STARSButtonFull, buttonScale) {
			sp.activeDCBMenu = DCBMenuMain
		}

	case DCBMenuSSAFilter:
		STARSToggleButton("ALL", &ps.SSAList.Filter.All, STARSButtonHalfVertical, buttonScale)
		STARSDisabledButton("WX", STARSButtonHalfVertical, buttonScale) // ?? TODO
		STARSToggleButton("TIME", &ps.SSAList.Filter.Time, STARSButtonHalfVertical, buttonScale)
		STARSToggleButton("ALTSTG", &ps.SSAList.Filter.Altimeter, STARSButtonHalfVertical, buttonScale)
		STARSToggleButton("STATUS", &ps.SSAList.Filter.Status, STARSButtonHalfVertical, buttonScale)
		STARSDisabledButton("PLAN", STARSButtonHalfVertical, buttonScale) // ?? TODO
		STARSToggleButton("RADAR", &ps.SSAList.Filter.Radar, STARSButtonHalfVertical, buttonScale)
		STARSToggleButton("CODES", &ps.SSAList.Filter.Codes, STARSButtonHalfVertical, buttonScale)
		STARSToggleButton("SPC", &ps.SSAList.Filter.SpecialPurposeCodes, STARSButtonHalfVertical, buttonScale)
		STARSDisabledButton("SYS OFF", STARSButtonHalfVertical, buttonScale) // ?? TODO
		STARSToggleButton("RANGE", &ps.SSAList.Filter.Range, STARSButtonHalfVertical, buttonScale)
		STARSToggleButton("PTL", &ps.SSAList.Filter.PredictedTrackLines, STARSButtonHalfVertical, buttonScale)
		STARSToggleButton("ALT FIL", &ps.SSAList.Filter.AltitudeFilters, STARSButtonHalfVertical, buttonScale)
		STARSDisabledButton("NAS I/F", STARSButtonHalfVertical, buttonScale) // ?? TODO
		STARSToggleButton("AIRPORT", &ps.SSAList.Filter.AirportWeather, STARSButtonHalfVertical, buttonScale)
		STARSDisabledButton("OP MODE", STARSButtonHalfVertical, buttonScale) // ?? TODO
		STARSDisabledButton("TT", STARSButtonHalfVertical, buttonScale)      // ?? TODO
		STARSDisabledButton("WX HIST", STARSButtonHalfVertical, buttonScale) // ?? TODO
		STARSToggleButton("QL", &ps.SSAList.Filter.QuickLookPositions, STARSButtonHalfVertical, buttonScale)
		STARSToggleButton("TW OFF", &ps.SSAList.Filter.DisabledTerminal, STARSButtonHalfVertical, buttonScale)
		STARSDisabledButton("CON/CPL", STARSButtonHalfVertical, buttonScale) // ?? TODO
		STARSDisabledButton("OFF IND", STARSButtonHalfVertical, buttonScale) // ?? TODO
		STARSToggleButton("CRDA", &ps.SSAList.Filter.ActiveCRDAPairs, STARSButtonHalfVertical, buttonScale)
		STARSDisabledButton("", STARSButtonHalfVertical, buttonScale)
		if STARSSelectButton("DONE", STARSButtonFull, buttonScale) {
			sp.activeDCBMenu = DCBMenuMain
		}

	case DCBMenuGITextFilter:
		STARSToggleButton("MAIN", &ps.SSAList.Filter.Text.Main, STARSButtonHalfVertical, buttonScale)
		for i := range ps.SSAList.Filter.Text.GI {
			STARSToggleButton(fmt.Sprintf("GI %d", i+1), &ps.SSAList.Filter.Text.GI[i],
				STARSButtonHalfVertical, buttonScale)
		}
		if STARSSelectButton("DONE", STARSButtonFull, buttonScale) {
			sp.activeDCBMenu = DCBMenuMain
		}

	case DCBMenuTPA:
		onoff := func(b bool) string { return Select(b, "ENABLED", "INHIBTD") }
		if STARSSelectButton("A/TPA\nMILEAGE\n"+onoff(ps.DisplayTPASize), STARSButtonFull, buttonScale) {
			ps.DisplayTPASize = !ps.DisplayTPASize
		}
		if STARSSelectButton("INTRAIL\nDIST\n"+onoff(ps.DisplayATPAIntrailDist), STARSButtonFull, buttonScale) {
			ps.DisplayATPAIntrailDist = !ps.DisplayATPAIntrailDist
		}
		if STARSSelectButton("ALERT\nCONES\n"+onoff(ps.DisplayATPAWarningAlertCones), STARSButtonFull, buttonScale) {
			ps.DisplayATPAWarningAlertCones = !ps.DisplayATPAWarningAlertCones
		}
		if STARSSelectButton("MONITOR\nCONES\n"+onoff(ps.DisplayATPAMonitorCones), STARSButtonFull, buttonScale) {
			ps.DisplayATPAMonitorCones = !ps.DisplayATPAMonitorCones
		}
		if STARSSelectButton("DONE", STARSButtonFull, buttonScale) {
			sp.activeDCBMenu = DCBMenuAux
		}
	}

	sp.EndDrawDCB()

	sz := starsButtonSize(STARSButtonFull, buttonScale)
	paneExtent := ctx.paneExtent
	switch ps.DCBPosition {
	case DCBPositionTop:
		paneExtent.p1[1] -= sz[1]

	case DCBPositionLeft:
		paneExtent.p0[0] += sz[0]

	case DCBPositionRight:
		paneExtent.p1[0] -= sz[0]

	case DCBPositionBottom:
		paneExtent.p0[1] += sz[1]
	}

	return paneExtent
}

func (sp *STARSPane) drawSystemLists(aircraft []*Aircraft, ctx *PaneContext, paneExtent Extent2D,
	transforms ScopeTransformations, cb *CommandBuffer) {
	for name := range ctx.world.AllAirports() {
		ctx.world.AddAirportForWeather(name)
	}

	ps := sp.CurrentPreferenceSet

	transforms.LoadWindowViewingMatrices(cb)

	font := sp.systemFont[ps.CharSize.Lists]
	style := TextStyle{
		Font:       font,
		Color:      ps.Brightness.Lists.ScaleRGB(STARSListColor),
		DropShadow: true,
	}
	alertStyle := TextStyle{
		Font:       font,
		Color:      ps.Brightness.Lists.ScaleRGB(STARSTextAlertColor),
		DropShadow: true,
	}

	td := GetTextDrawBuilder()
	defer ReturnTextDrawBuilder(td)

	normalizedToWindow := func(p [2]float32) [2]float32 {
		return [2]float32{p[0] * paneExtent.Width(), p[1] * paneExtent.Height()}
	}
	drawList := func(text string, p [2]float32) {
		if text != "" {
			pw := normalizedToWindow(p)
			td.AddText(text, pw, style)
		}
	}

	// Do the preview area while we're at it
	pt := sp.previewAreaOutput + "\n"
	switch sp.commandMode {
	case CommandModeInitiateControl:
		pt += "IC\n"
	case CommandModeTerminateControl:
		pt += "TC\n"
	case CommandModeHandOff:
		pt += "HD\n"
	case CommandModeVP:
		pt += "VP\n"
	case CommandModeMultiFunc:
		pt += "F" + sp.multiFuncPrefix + "\n"
	case CommandModeFlightData:
		pt += "DA\n"
	case CommandModeCollisionAlert:
		pt += "CA\n"
	case CommandModeMin:
		pt += "MIN\n"
	case CommandModeMaps:
		pt += "MAP\n"
	case CommandModeSavePrefAs:
		pt += "SAVE AS\n"
	case CommandModeLDR:
		pt += "LLL\n"
	case CommandModeRangeRings:
		pt += "RR\n"
	case CommandModeRange:
		pt += "RANGE\n"
	case CommandModeSiteMenu:
		pt += "SITE\n"
	}
	pt += strings.Join(strings.Fields(sp.previewAreaInput), "\n") // spaces are rendered as newlines
	drawList(pt, ps.PreviewAreaPosition)

	stripK := func(airport string) string {
		if len(airport) == 4 && airport[0] == 'K' {
			return airport[1:]
		} else {
			return airport
		}
	}

	formatMETAR := func(ap string, metar *METAR) string {
		alt := strings.TrimPrefix(metar.Altimeter, "A")
		if len(alt) == 4 {
			alt = alt[:2] + "." + alt[2:]
		}
		wind := strings.TrimSuffix(metar.Wind, "KT")
		return stripK(ap) + " " + alt + " " + wind
	}

	if ps.SSAList.Visible {
		pw := normalizedToWindow(ps.SSAList.Position)
		x := pw[0]
		newline := func() {
			pw[0] = x
			pw[1] -= float32(font.size)
		}

		// Inverted red triangle and green box...
		trid := GetColoredTrianglesDrawBuilder()
		defer ReturnColoredTrianglesDrawBuilder(trid)
		ld := GetColoredLinesDrawBuilder()
		defer ReturnColoredLinesDrawBuilder(ld)

		pIndicator := add2f(pw, [2]float32{5, 0})
		tv := EquilateralTriangleVertices(7)
		for i := range tv {
			tv[i] = add2f(pIndicator, scale2f(tv[i], -1))
		}
		trid.AddTriangle(tv[0], tv[1], tv[2], ps.Brightness.Lists.ScaleRGB(STARSTextAlertColor))
		trid.GenerateCommands(cb)

		square := [4][2]float32{[2]float32{-5, -5}, [2]float32{5, -5}, [2]float32{5, 5}, [2]float32{-5, 5}}
		ld.AddPolyline(pIndicator, ps.Brightness.Lists.ScaleRGB(STARSListColor), square[:])
		ld.GenerateCommands(cb)

		pw[1] -= 10

		filter := ps.SSAList.Filter
		if filter.All || filter.Time || filter.Altimeter {
			text := ""
			if filter.All || filter.Time {
				text += ctx.world.CurrentTime().UTC().Format("1504/05 ")
			}
			if filter.All || filter.Altimeter {
				if metar := ctx.world.GetMETAR(ctx.world.PrimaryAirport); metar != nil {
					text += formatMETAR(ctx.world.PrimaryAirport, metar)
				}
			}
			td.AddText(text, pw, style)
			newline()
		}

		// ATIS and GI text always, apparently
		if ps.CurrentATIS != "" {
			pw = td.AddText(ps.CurrentATIS+" "+ps.GIText[0], pw, style)
			newline()
		} else if ps.GIText[0] != "" {
			pw = td.AddText(ps.GIText[0], pw, style)
			newline()
		}
		for i := 1; i < len(ps.GIText); i++ {
			if txt := ps.GIText[i]; txt != "" {
				pw = td.AddText(txt, pw, style)
				newline()
			}
		}

		if filter.All || filter.Status || filter.Radar {
			if filter.All || filter.Status {
				if ctx.world.Connected() {
					pw = td.AddText("OK/OK/NA ", pw, style)
				} else {
					pw = td.AddText("NA/NA/NA ", pw, alertStyle)
				}
			}
			if filter.All || filter.Radar {
				pw = td.AddText(sp.radarSiteId(ctx.world), pw, style)
			}
			newline()
		}

		if filter.All || filter.Codes {
			if len(ps.SelectedBeaconCodes) > 0 {
				pw = td.AddText(strings.Join(ps.SelectedBeaconCodes, " "), pw, style)
				newline()
			}
		}

		if filter.All || filter.SpecialPurposeCodes {
			// Special purpose codes listed in red, if anyone is squawking
			// those.
			var hj, rf, em, mi bool
			for _, ac := range aircraft {
				state := sp.Aircraft[ac.Callsign]
				if ac.Squawk == Squawk(0o7500) || state.SPCOverride == "HJ" {
					hj = true
				} else if ac.Squawk == Squawk(0o7600) || state.SPCOverride == "RF" {
					rf = true
				} else if ac.Squawk == Squawk(0o7700) || state.SPCOverride == "EM" {
					em = true
				} else if ac.Squawk == Squawk(0o7777) || state.SPCOverride == "MI" {
					mi = true
				}
			}

			var codes []string
			if hj {
				codes = append(codes, "HJ")
			}
			if rf {
				codes = append(codes, "RF")
			}
			if em {
				codes = append(codes, "EM")
			}
			if mi {
				codes = append(codes, "MI")
			}
			if len(codes) > 0 {
				td.AddText(strings.Join(codes, " "), pw, alertStyle)
				newline()
			}
		}

		if filter.All || filter.Range || filter.PredictedTrackLines {
			text := ""
			if filter.All || filter.Range {
				text += fmt.Sprintf("%dNM ", int(ps.Range))
			}
			if filter.All || filter.PredictedTrackLines {
				text += fmt.Sprintf("PTL: %.1f", ps.PTLLength)
			}
			pw = td.AddText(text, pw, style)
			newline()
		}

		if filter.All || filter.AltitudeFilters {
			af := ps.AltitudeFilters
			text := fmt.Sprintf("%03d %03d U %03d %03d A",
				af.Unassociated[0]/100, af.Unassociated[1]/100,
				af.Associated[0]/100, af.Associated[1]/100)
			pw = td.AddText(text, pw, style)
			newline()
		}

		if filter.All || filter.AirportWeather {
			var lines []string
			airports := SortedMapKeys(ctx.world.AllAirports())
			// Sort via 1. primary? 2. tower list index, 3. alphabetic
			sort.Slice(airports, func(i, j int) bool {
				if airports[i] == ctx.world.PrimaryAirport {
					return true
				} else if airports[j] == ctx.world.PrimaryAirport {
					return false
				} else {
					a, b := ctx.world.GetAirport(airports[i]), ctx.world.GetAirport(airports[j])
					ai := Select(a.TowerListIndex != 0, a.TowerListIndex, 1000)
					bi := Select(b.TowerListIndex != 0, b.TowerListIndex, 1000)
					if ai != bi {
						return ai < bi
					}
				}
				return airports[i] < airports[j]
			})

			for _, icao := range airports {
				if metar := ctx.world.GetMETAR(icao); metar != nil {
					lines = append(lines, formatMETAR(icao, metar))
				}
			}
			if len(lines) > 0 {
				pw = td.AddText(strings.Join(lines, "\n"), pw, style)
				newline()
			}
		}

		if (filter.All || filter.QuickLookPositions) && (ps.QuickLookAll || len(ps.QuickLookPositions) > 0) {
			if ps.QuickLookAll {
				if ps.QuickLookAllIsPlus {
					pw = td.AddText("QL: ALL+", pw, style)
				} else {
					pw = td.AddText("QL: ALL", pw, style)
				}
			} else {
				pos := MapSlice(ps.QuickLookPositions,
					func(q QuickLookPosition) string {
						return q.Id + Select(q.Plus, "+", "")
					})
				pw = td.AddText("QL: "+strings.Join(pos, " "), pw, style)
			}
			newline()
		}

		if filter.All || filter.DisabledTerminal {
			var disabled []string
			if ps.DisableCAWarnings {
				disabled = append(disabled, "CA")
			}
			if ps.CRDA.Disabled {
				disabled = append(disabled, "CRDA")
			}
			if ps.DisableMSAW {
				disabled = append(disabled, "MSAW")
			}
			// TODO: others?
			if len(disabled) > 0 {
				text := "TW OFF: " + strings.Join(disabled, " ")
				pw = td.AddText(text, pw, style)
				newline()
			}
		}

		if (filter.All || filter.ActiveCRDAPairs) && !ps.CRDA.Disabled {
			for i, crda := range ps.CRDA.RunwayPairState {
				if !crda.Enabled {
					continue
				}

				text := "*"
				text += Select(crda.Mode == CRDAModeStagger, "S ", "T ")
				text += sp.ConvergingRunways[i].Airport + " "
				text += sp.ConvergingRunways[i].getRunwaysString()

				pw = td.AddText(text, pw, style)
				newline()
			}
		}
	}

	if ps.VFRList.Visible {
		vfr := make(map[int]*Aircraft)
		// Find all untracked VFR aircraft
		for _, ac := range aircraft {
			if ac.Squawk == Squawk(0o1200) && ac.TrackingController == "" {
				vfr[sp.getAircraftIndex(ac)] = ac
			}
		}

		text := "VFR LIST\n"
		if len(vfr) > ps.VFRList.Lines {
			text += fmt.Sprintf("MORE: %d/%d\n", ps.VFRList.Lines, len(vfr))
		}
		for i, acIdx := range SortedMapKeys(vfr) {
			ac := vfr[acIdx]
			text += fmt.Sprintf("%2d %-7s VFR\n", acIdx, ac.Callsign)

			// Limit to the user limit
			if i == ps.VFRList.Lines {
				break
			}
		}

		drawList(text, ps.VFRList.Position)
	}

	if ps.TABList.Visible {
		dep := make(map[int]*Aircraft)
		// Untracked departures departing from one of our airports
		for _, ac := range aircraft {
			if fp := ac.FlightPlan; fp != nil && ac.TrackingController == "" {
				if ap := ctx.world.DepartureAirports[fp.DepartureAirport]; ap != nil {
					dep[sp.getAircraftIndex(ac)] = ac
					break
				}
			}
		}

		text := "FLIGHT PLAN\n"
		if len(dep) > ps.TABList.Lines {
			text += fmt.Sprintf("MORE: %d/%d\n", ps.TABList.Lines, len(dep))
		}
		for i, acIdx := range SortedMapKeys(dep) {
			ac := dep[acIdx]
			text += fmt.Sprintf("%2d %-7s %s\n", acIdx, ac.Callsign, ac.Squawk.String())
			// Limit to the user limit
			if i == ps.TABList.Lines {
				break
			}
		}

		drawList(text, ps.TABList.Position)
	}

	if ps.AlertList.Visible {
		text := "LA/CA/MCI\n"
		if len(sp.CAAircraft) > ps.AlertList.Lines {
			text += fmt.Sprintf("MORE: %d/%d\n", ps.AlertList.Lines, len(sp.CAAircraft))
		}
		for i, pair := range sp.CAAircraft {
			text += pair.Callsigns[0] + "*" + pair.Callsigns[1] + " CA\n"
			if i+1 == ps.AlertList.Lines {
				// No need to add more...
				break
			}
		}
		drawList(text, ps.AlertList.Position)
	}

	if ps.CoastList.Visible {
		text := "COAST/SUSPEND"
		// TODO.
		drawList(text, ps.CoastList.Position)
	}

	if ps.VideoMapsList.Visible {
		text := ""
		format := func(m STARSMap, i int, vis bool) string {
			text := Select(vis, ">", " ") + " "
			text += fmt.Sprintf("%3d ", i)
			text += fmt.Sprintf("%8s ", strings.ToUpper(m.Label))
			text += strings.ToUpper(m.Name) + "\n"
			return text
		}
		if ps.VideoMapsList.Selection == VideoMapsGroupGeo {
			text += "GEOGRAPHIC MAPS\n"
			for i, m := range ctx.world.STARSMaps {
				_, vis := ps.VideoMapVisible[m.Name]
				text += format(m, i+1, vis) // 1-based indexing
			}
		} else if ps.VideoMapsList.Selection == VideoMapsGroupSysProc {
			text += "PROCESSING AREAS\n"
			for _, index := range SortedMapKeys(sp.SystemMaps) {
				_, vis := ps.SystemMapVisible[index]
				text += format(*sp.SystemMaps[index], index, vis)
			}
		} else if ps.VideoMapsList.Selection == VideoMapsGroupCurrent {
			text += "MAPS\n"
			for i, m := range ctx.world.STARSMaps {
				_, vis := ps.VideoMapVisible[m.Name]
				if vis {
					text += format(m, i+1, vis) // 1-based indexing
				}
			}
		} else {
			lg.Errorf("%d: unhandled VideoMapsList.Selection", ps.VideoMapsList.Selection)
		}

		drawList(text, ps.VideoMapsList.Position)
	}

	if ps.CRDAStatusList.Visible {
		text := "CRDA STATUS\n"
		pairIndex := 0 // reset for each new airport
		currentAirport := ""
		for i, crda := range ps.CRDA.RunwayPairState {
			line := ""
			if !crda.Enabled {
				line += " "
			} else {
				line += Select(crda.Mode == CRDAModeStagger, "S", "T")
			}

			pair := sp.ConvergingRunways[i]
			ap := pair.Airport
			if ap != currentAirport {
				currentAirport = ap
				pairIndex = 1
			}

			line += fmt.Sprintf("%d ", pairIndex)
			pairIndex++
			line += ap + " "
			line += pair.getRunwaysString()
			if crda.Enabled {
				for len(line) < 16 {
					line += " "
				}
				ctrl := ctx.world.Controllers[ctx.world.Callsign]
				line += ctrl.SectorId
			}
			text += line + "\n"
		}
		drawList(text, ps.CRDAStatusList.Position)
	}

	// Figure out airport<-->tower list assignments. Sort the airports
	// according to their TowerListIndex, putting zero (i.e., unassigned)
	// indices at the end. Break ties alphabetically by airport name. The
	// first three then are assigned to the corresponding tower list.
	towerListAirports := SortedMapKeys(ctx.world.ArrivalAirports)
	sort.Slice(towerListAirports, func(a, b int) bool {
		ai := ctx.world.ArrivalAirports[towerListAirports[a]].TowerListIndex
		if ai == 0 {
			ai = 1000
		}
		bi := ctx.world.ArrivalAirports[towerListAirports[b]].TowerListIndex
		if bi == 0 {
			bi = 1000
		}
		if ai == bi {
			return a < b
		}
		return ai < bi
	})

	for i, tl := range ps.TowerLists {
		if !tl.Visible || i >= len(towerListAirports) {
			continue
		}

		ap := towerListAirports[i]
		loc := ctx.world.ArrivalAirports[ap].Location
		text := stripK(ap) + " TOWER\n"
		m := make(map[float32]string)
		for _, ac := range aircraft {
			if ac.FlightPlan != nil && ac.FlightPlan.ArrivalAirport == ap {
				dist := nmdistance2ll(loc, sp.Aircraft[ac.Callsign].TrackPosition())
				actype := ac.FlightPlan.TypeWithoutSuffix()
				actype = strings.TrimPrefix(actype, "H/")
				actype = strings.TrimPrefix(actype, "S/")
				// We'll punt on the chance that two aircraft have the
				// exact same distance to the airport...
				m[dist] = fmt.Sprintf("%-7s %s", ac.Callsign, actype)
			}
		}

		k := SortedMapKeys(m)
		if len(k) > tl.Lines {
			k = k[:tl.Lines]
		}

		for _, key := range k {
			text += m[key] + "\n"
		}
		drawList(text, tl.Position)
	}

	if ps.SignOnList.Visible {
		format := func(ctrl *Controller) string {
			return fmt.Sprintf("%3s", ctrl.SectorId) + " " + ctrl.Frequency.String() + " " +
				ctrl.Callsign + Select(ctrl.IsHuman, "*", "") + "\n"
		}

		// User first
		text := ""
		userCtrl := ctx.world.GetController(ctx.world.Callsign)
		if userCtrl != nil {
			text += format(userCtrl)
		}

		for _, callsign := range SortedMapKeys(ctx.world.GetAllControllers()) {
			ctrl := ctx.world.GetController(callsign)
			if ctrl != userCtrl {
				text += format(ctrl)
			}
		}

		drawList(text, ps.SignOnList.Position)
	}

	td.GenerateCommands(cb)
}

func (sp *STARSPane) drawCRDARegions(ctx *PaneContext, transforms ScopeTransformations, cb *CommandBuffer) {
	transforms.LoadLatLongViewingMatrices(cb)

	ps := sp.CurrentPreferenceSet
	for i, state := range ps.CRDA.RunwayPairState {
		for j, rwyState := range state.RunwayState {
			if rwyState.DrawCourseLines {
				region := sp.ConvergingRunways[i].ApproachRegions[j]
				line, _ := region.GetLateralGeometry(ctx.world.NmPerLongitude, ctx.world.MagneticVariation)

				ld := GetLinesDrawBuilder()
				cb.SetRGB(ps.Brightness.OtherTracks.ScaleRGB(STARSGhostColor))
				ld.AddLine(line[0], line[1])

				ld.GenerateCommands(cb)
				ReturnLinesDrawBuilder(ld)
			}

			if rwyState.DrawQualificationRegion {
				region := sp.ConvergingRunways[i].ApproachRegions[j]
				_, quad := region.GetLateralGeometry(ctx.world.NmPerLongitude, ctx.world.MagneticVariation)

				ld := GetLinesDrawBuilder()
				cb.SetRGB(ps.Brightness.OtherTracks.ScaleRGB(STARSGhostColor))
				ld.AddPolyline([2]float32{0, 0}, [][2]float32{quad[0], quad[1], quad[2], quad[3]})

				ld.GenerateCommands(cb)
				ReturnLinesDrawBuilder(ld)
			}
		}
	}
}

func (sp *STARSPane) drawSelectedRoute(ctx *PaneContext, transforms ScopeTransformations, cb *CommandBuffer) {
	if sp.drawRouteAircraft == "" {
		return
	}
	ac, ok := ctx.world.Aircraft[sp.drawRouteAircraft]
	if !ok {
		sp.drawRouteAircraft = ""
		return
	}

	ld := GetLinesDrawBuilder()
	defer ReturnLinesDrawBuilder(ld)

	prev := ac.Position()
	for _, wp := range ac.Nav.Waypoints {
		ld.AddLine(prev, wp.Location)
		prev = wp.Location
	}

	ps := sp.CurrentPreferenceSet
	cb.LineWidth(3)
	cb.SetRGB(ps.Brightness.Lines.ScaleRGB(STARSJRingConeColor))
	transforms.LoadLatLongViewingMatrices(cb)
	ld.GenerateCommands(cb)
}

func (sp *STARSPane) datablockType(w *World, ac *Aircraft) DatablockType {
	state := sp.Aircraft[ac.Callsign]
	dt := state.DatablockType

	// TODO: when do we do a partial vs limited datablock?
	if ac.Squawk != ac.AssignedSquawk {
		dt = PartialDatablock
	}

	if ac.TrackingController == w.Callsign || (ac.ControllingController == w.Callsign) {
		// it's under our control
		dt = FullDatablock
	}
	me := w.GetController(w.Callsign)
	for _, control := range ac.ForceQLControllers {
		if control == me.Callsign {
			dt = FullDatablock
		}
	}

	if ac.HandoffTrackController == w.Callsign {
		// it's being handed off to us
		dt = FullDatablock
	}

	// Point outs are FDB until acked.
	if _, ok := sp.InboundPointOuts[ac.Callsign]; ok {
		dt = FullDatablock
	}
	if state.PointedOut {
		dt = FullDatablock
	}
	if state.ForceQL {
		dt = FullDatablock
	}
	if ac.RedirectedHandoff.RedirectedTo == me.SectorId {
		dt = FullDatablock
	}
	if ac.RedirectedHandoff.RDIndicator {
		dt = FullDatablock
	}
	for _, redirect := range ac.RedirectedHandoff.Redirector {
		if redirect == me.SectorId {
			dt = FullDatablock

		}
	}

	// Quicklook
	ps := sp.CurrentPreferenceSet
	if ps.QuickLookAll {
		dt = FullDatablock
	} else if slices.ContainsFunc(ps.QuickLookPositions,
		func(q QuickLookPosition) bool { return q.Callsign == ac.TrackingController }) {
		dt = FullDatablock
	}

	return dt
}

func (sp *STARSPane) drawTracks(aircraft []*Aircraft, ctx *PaneContext, transforms ScopeTransformations,
	cb *CommandBuffer) {
	td := GetTextDrawBuilder()
	defer ReturnTextDrawBuilder(td)
	pd := PointsDrawBuilder{}
	pd2 := PointsDrawBuilder{}
	ld := GetColoredLinesDrawBuilder()
	defer ReturnColoredLinesDrawBuilder(ld)
	trid := GetColoredTrianglesDrawBuilder()
	defer ReturnColoredTrianglesDrawBuilder(trid)
	// TODO: square icon if it's squawking a beacon code we're monitoring

	now := ctx.world.CurrentTime()
	for _, ac := range aircraft {
		state := sp.Aircraft[ac.Callsign]

		if state.LostTrack(now) {
			continue
		}

		trackId := ""
		if ac.TrackingController != "" {
			trackId = "?"
			if ctrl := ctx.world.GetController(ac.TrackingController); ctrl != nil {
				trackId = ctrl.Scope
			}
		}

		// "cheat" by using ac.Heading() if we don't yet have two radar tracks to compute the
		// heading with; this makes things look better when we first see a track or when
		// restarting a simulation...
		heading := Select(state.HaveHeading(),
			state.TrackHeading(ac.NmPerLongitude())+ac.MagneticVariation(), ac.Heading())

		sp.drawRadarTrack(ac, state, heading, ctx, transforms, trackId, &pd, &pd2, ld, trid, td)
	}

	transforms.LoadLatLongViewingMatrices(cb)
	cb.PointSize(5)
	pd.GenerateCommands(cb)
	cb.PointSize(12) // bigger points for fused mode primary tracks
	pd2.GenerateCommands(cb)
	trid.GenerateCommands(cb)
	cb.LineWidth(1)
	ld.GenerateCommands(cb)
	transforms.LoadWindowViewingMatrices(cb)
	td.GenerateCommands(cb)
}

func (sp *STARSPane) getGhostAircraft(aircraft []*Aircraft, ctx *PaneContext) []*GhostAircraft {
	var ghosts []*GhostAircraft
	ps := sp.CurrentPreferenceSet
	now := ctx.world.CurrentTime()

	for i, pairState := range ps.CRDA.RunwayPairState {
		if !pairState.Enabled {
			continue
		}
		for j, rwyState := range pairState.RunwayState {
			if !rwyState.Enabled {
				continue
			}

			// Leader line direction comes from the scenario configuration, unless it
			// has been overridden for the runway via <multifunc>NL.
			leaderDirection := sp.ConvergingRunways[i].LeaderDirections[j]
			if rwyState.LeaderLineDirection != nil {
				leaderDirection = *rwyState.LeaderLineDirection
			}

			runwayIntersection := sp.ConvergingRunways[i].RunwayIntersection
			region := sp.ConvergingRunways[i].ApproachRegions[j]
			otherRegion := sp.ConvergingRunways[i].ApproachRegions[(j+1)%2]

			trackId := Select(pairState.Mode == CRDAModeStagger, sp.ConvergingRunways[i].StaggerSymbol,
				sp.ConvergingRunways[i].TieSymbol)
			offset := Select(pairState.Mode == CRDAModeTie, sp.ConvergingRunways[i].TieOffset, float32(0))

			for _, ac := range aircraft {
				state := sp.Aircraft[ac.Callsign]
				if state.LostTrack(now) {
					continue
				}

				// Create a ghost track if appropriate, add it to the
				// ghosts slice, and draw its radar track.
				force := state.Ghost.State == GhostStateForced || ps.CRDA.ForceAllGhosts
				heading := Select(state.HaveHeading(), state.TrackHeading(ac.NmPerLongitude()),
					ac.Heading())
				idx := (state.tracksIndex - 1) % len(state.tracks)
				ghost := region.TryMakeGhost(ac.Callsign, state.tracks[idx], heading, ac.Scratchpad, force,
					offset, leaderDirection, runwayIntersection, ac.NmPerLongitude(), ac.MagneticVariation(),
					otherRegion)
				if ghost != nil {
					ghost.TrackId = trackId
					ghosts = append(ghosts, ghost)
				}
			}
		}
	}

	return ghosts
}

func (sp *STARSPane) drawGhosts(ghosts []*GhostAircraft, ctx *PaneContext, transforms ScopeTransformations,
	cb *CommandBuffer) {
	td := GetTextDrawBuilder()
	defer ReturnTextDrawBuilder(td)
	ld := GetColoredLinesDrawBuilder()
	defer ReturnColoredLinesDrawBuilder(ld)

	ps := sp.CurrentPreferenceSet
	color := ps.Brightness.OtherTracks.ScaleRGB(STARSGhostColor)
	trackFont := sp.systemFont[ps.CharSize.PositionSymbols]
	trackStyle := TextStyle{Font: trackFont, Color: color, DropShadow: true, LineSpacing: 0}
	datablockFont := sp.systemFont[ps.CharSize.Datablocks]
	datablockStyle := TextStyle{Font: datablockFont, Color: color, DropShadow: true, LineSpacing: 0}

	for _, ghost := range ghosts {
		state := sp.Aircraft[ghost.Callsign]

		if state.Ghost.State == GhostStateSuppressed {
			continue
		}

		// The track is just the single character..
		pw := transforms.WindowFromLatLongP(ghost.Position)
		td.AddTextCentered(ghost.TrackId, pw, trackStyle)

		var datablockText string
		if state.Ghost.PartialDatablock {
			// Partial datablock is just airspeed and then aircraft type if it's ~heavy.
			datablockText = fmt.Sprintf("%02d", (ghost.Groundspeed+5)/10)
			ac := ctx.world.Aircraft[ghost.Callsign]
			recat := getRecatCategory(ac)
			datablockText += recat
		} else {
			// The full datablock ain't much more...
			datablockText = ghost.Callsign + "\n" + fmt.Sprintf("%02d", (ghost.Groundspeed+5)/10)
		}
		w, h := datablockFont.BoundText(datablockText, datablockStyle.LineSpacing)
		datablockOffset := sp.getDatablockOffset([2]float32{float32(w), float32(h)},
			ghost.LeaderLineDirection)

		// Draw datablock
		pac := transforms.WindowFromLatLongP(ghost.Position)
		pt := add2f(datablockOffset, pac)
		td.AddText(datablockText, pt, datablockStyle)

		// Leader line
		v := sp.getLeaderLineVector(ghost.LeaderLineDirection)
		ld.AddLine(pac, add2f(pac, v), color)
	}

	transforms.LoadWindowViewingMatrices(cb)
	td.GenerateCommands(cb)
	ld.GenerateCommands(cb)
}

func (sp *STARSPane) drawRadarTrack(ac *Aircraft, state *STARSAircraftState, heading float32, ctx *PaneContext,
	transforms ScopeTransformations, trackId string,
	pd *PointsDrawBuilder, pd2 *PointsDrawBuilder, ld *ColoredLinesDrawBuilder,
	trid *ColoredTrianglesDrawBuilder, td *TextDrawBuilder) {
	ps := sp.CurrentPreferenceSet
	// TODO: orient based on radar center if just one radar

	primaryTargetBrightness := ps.Brightness.PrimarySymbols

	pos := state.TrackPosition()
	pw := transforms.WindowFromLatLongP(pos)

	// On high DPI windows displays we need to scale up the tracks
	scale := Select(runtime.GOOS == "windows", ctx.platform.DPIScale(), float32(1))

	switch mode := sp.radarMode(ctx.world); mode {
	case RadarModeSingle:
		site := ctx.world.RadarSites[ps.RadarSiteSelected]
		primary, secondary, dist := site.CheckVisibility(ctx.world, pos, state.TrackAltitude())

		// Orient the box toward the radar
		h := headingp2ll(site.Position, pos, ctx.world.NmPerLongitude, ctx.world.MagneticVariation)
		rot := rotator2f(h)

		// blue box: x +/-9 pixels, y +/-3 pixels
		box := [4][2]float32{[2]float32{-9, -3}, [2]float32{9, -3}, [2]float32{9, 3}, [2]float32{-9, 3}}

		// Scale box based on distance from the radar; TODO: what exactly should this be?
		scale *= float32(clamp(dist/40, .5, 1.5))
		for i := range box {
			box[i] = scale2f(box[i], scale)
			box[i] = add2f(rot(box[i]), pw)
			box[i] = transforms.LatLongFromWindowP(box[i])
		}

		color := primaryTargetBrightness.ScaleRGB(STARSTrackBlockColor)
		if primary {
			// Draw a filled box
			trid.AddQuad(box[0], box[1], box[2], box[3], color)
		} else if secondary {
			// If it's just a secondary return, only draw the box outline.
			// TODO: is this 40nm, or secondary?
			ld.AddPolyline([2]float32{}, color, box[:])
		}

		// green line
		line := [2][2]float32{[2]float32{-16, -3}, [2]float32{16, -3}}
		for i := range line {
			line[i] = add2f(rot(scale2f(line[i], scale)), pw)
			line[i] = transforms.LatLongFromWindowP(line[i])
		}
		ld.AddLine(line[0], line[1], primaryTargetBrightness.ScaleRGB(RGB{R: .1, G: .8, B: .1}))

	case RadarModeMulti:
		primary, secondary, _ := sp.radarVisibility(ctx.world, pos, state.TrackAltitude())
		rot := rotator2f(heading)

		// blue box: x +/-9 pixels, y +/-3 pixels
		box := [4][2]float32{[2]float32{-9, -3}, [2]float32{9, -3}, [2]float32{9, 3}, [2]float32{-9, 3}}
		for i := range box {
			box[i] = scale2f(box[i], scale)
			box[i] = add2f(rot(box[i]), pw)
			box[i] = transforms.LatLongFromWindowP(box[i])
		}

		color := primaryTargetBrightness.ScaleRGB(STARSTrackBlockColor)
		if primary {
			// Draw a filled box
			trid.AddQuad(box[0], box[1], box[2], box[3], color)
		} else if secondary {
			// If it's just a secondary return, only draw the box outline.
			// TODO: is this 40nm, or secondary?
			ld.AddPolyline([2]float32{}, color, box[:])
		}

	case RadarModeFused:
		color := primaryTargetBrightness.ScaleRGB(STARSTrackBlockColor)
		pd2.AddPoint(pos, color)
	}

	// Draw main track symbol letter
	trackIdBrightness := ps.Brightness.Positions
	dt := sp.datablockType(ctx.world, ac)
	if dt == PartialDatablock || dt == LimitedDatablock {
		trackIdBrightness = ps.Brightness.LimitedDatablocks
	}
	if trackId != "" {
		font := sp.systemFont[ps.CharSize.PositionSymbols]
		td.AddTextCentered(trackId, pw, TextStyle{Font: font, Color: trackIdBrightness.RGB(), DropShadow: true})
	} else {
		// TODO: draw box if in range of squawks we have selected

		// diagonals
		dx := transforms.LatLongFromWindowV([2]float32{1, 0})
		dy := transforms.LatLongFromWindowV([2]float32{0, 1})
		// Returns lat-long point w.r.t. p with a window coordinates vector (x,y) added.
		delta := func(p Point2LL, x, y float32) Point2LL {
			return add2ll(p, add2ll(scale2f(dx, x), scale2f(dy, y)))
		}

		px := float32(3) * scale
		// diagonals
		diagPx := px * 0.707107                                            /* 1/sqrt(2) */
		trackColor := trackIdBrightness.ScaleRGB(RGB{R: .1, G: .7, B: .1}) // TODO make a STARS... constant
		ld.AddLine(delta(pos, -diagPx, -diagPx), delta(pos, diagPx, diagPx), trackColor)
		ld.AddLine(delta(pos, diagPx, -diagPx), delta(pos, -diagPx, diagPx), trackColor)
		// horizontal line
		ld.AddLine(delta(pos, -px, 0), delta(pos, px, 0), trackColor)
		// vertical line
		ld.AddLine(delta(pos, 0, -px), delta(pos, 0, px), trackColor)
	}

	// Draw history in reverse order so that if it's not moving, more
	// recent tracks (which will have more contrast with the background),
	// will be the ones that are visible.
	n := ps.RadarTrackHistory
	for i := n; i >= 1; i-- {
		trackColorNum := min(i, len(STARSTrackHistoryColors)-1)
		trackColor := ps.Brightness.History.ScaleRGB(STARSTrackHistoryColors[trackColorNum])

		idx := (state.tracksIndex - 1 -
			Select(sp.radarMode(ctx.world) == RadarModeFused, 5, 1)*i) % len(state.tracks)
		if idx < 0 {
			continue
		}

		p := state.tracks[idx].Position
		if !p.IsZero() {
			pd.AddPoint(p, trackColor)
		}
	}
}

func (sp *STARSPane) getDatablocks(ctx *PaneContext, ac *Aircraft) []STARSDatablock {
	now := ctx.world.CurrentTime()
	state := sp.Aircraft[ac.Callsign]
	if state.LostTrack(now) || !sp.datablockVisible(ac, ctx) {
		return nil
	}

	dbs := sp.formatDatablocks(ctx, ac)

	// For Southern or Westerly directions the datablock text should be
	// right justified, since the leader line will be connecting on that
	// side.
	dir := sp.getLeaderLineDirection(ac, ctx.world)
	rightJustify := dir >= South
	if rightJustify {
		maxLen := 0
		for _, db := range dbs {
			for _, line := range db.Lines {
				maxLen = max(maxLen, len(line.Text))
			}
		}
		for i := range dbs {
			dbs[i].RightJustify(maxLen)
		}
	}

	return dbs
}

func (sp *STARSPane) getDatablockOffset(textBounds [2]float32, leaderDir CardinalOrdinalDirection) [2]float32 {
	// To place the datablock, start with the vector for the leader line.
	drawOffset := sp.getLeaderLineVector(leaderDir)

	// And now fine-tune so that the leader line connects with the midpoint
	// of the line that includes the callsign.
	lineHeight := textBounds[1] / 4
	switch leaderDir {
	case North, NorthEast, East, SouthEast:
		drawOffset = add2f(drawOffset, [2]float32{2, lineHeight * 3 / 2})
	case South, SouthWest, West, NorthWest:
		drawOffset = add2f(drawOffset, [2]float32{-2 - textBounds[0], lineHeight * 3 / 2})
	}

	return drawOffset
}

func (sp *STARSPane) WarnOutsideAirspace(ctx *PaneContext, ac *Aircraft) (alts [][2]int, outside bool) {
	// Only report on ones that are tracked by us
	if ac.TrackingController != ctx.world.Callsign {
		return
	}

	if ac.OnApproach() {
		// No warnings once they're flying the approach
		return
	}

	state := sp.Aircraft[ac.Callsign]
	if ac.IsDeparture() {
		if len(ctx.world.DepartureAirspace) > 0 {
			inDepartureAirspace, depAlts := InAirspace(ac.Position(), ac.Altitude(), ctx.world.DepartureAirspace)
			if !state.HaveEnteredAirspace {
				state.HaveEnteredAirspace = inDepartureAirspace
			} else {
				alts = depAlts
				outside = !inDepartureAirspace
			}
		}
	} else {
		if len(ctx.world.ApproachAirspace) > 0 {
			inApproachAirspace, depAlts := InAirspace(ac.Position(), ac.Altitude(), ctx.world.ApproachAirspace)
			if !state.HaveEnteredAirspace {
				state.HaveEnteredAirspace = inApproachAirspace
			} else {
				alts = depAlts
				outside = !inApproachAirspace
			}
		}
	}
	return
}

func (sp *STARSPane) updateCAAircraft(w *World, aircraft []*Aircraft) {
	inCAVolumes := func(state *STARSAircraftState) bool {
		for _, vol := range w.InhibitCAVolumes {
			if vol.Inside(state.TrackPosition(), state.TrackAltitude()) {
				return true
			}
		}
		return false
	}

	conflicting := func(callsigna, callsignb string) bool {
		sa, sb := sp.Aircraft[callsigna], sp.Aircraft[callsignb]
		if sa.DisableCAWarnings || sb.DisableCAWarnings {
			return false
		}
		if inCAVolumes(sa) || inCAVolumes(sb) {
			return false
		}
		return nmdistance2ll(sa.TrackPosition(), sb.TrackPosition()) <= LateralMinimum &&
			/*small slop for fp error*/
			abs(sa.TrackAltitude()-sb.TrackAltitude()) <= VerticalMinimum-5 &&
			!sp.diverging(w.Aircraft[callsigna], w.Aircraft[callsignb])
	}

	// Remove ones that are no longer conflicting
	sp.CAAircraft = FilterSlice(sp.CAAircraft, func(ca CAAircraft) bool {
		return conflicting(ca.Callsigns[0], ca.Callsigns[1])
	})

	// Remove ones that are no longer visible
	sp.CAAircraft = FilterSlice(sp.CAAircraft, func(ca CAAircraft) bool {
		return slices.ContainsFunc(aircraft, func(ac *Aircraft) bool { return ac.Callsign == ca.Callsigns[0] }) &&
			slices.ContainsFunc(aircraft, func(ac *Aircraft) bool { return ac.Callsign == ca.Callsigns[1] })
	})

	// Add new conflicts; by appending we keep them sorted by when they
	// were first detected...
	callsigns := MapSlice(aircraft, func(ac *Aircraft) string { return ac.Callsign })
	for i, callsign := range callsigns {
		for _, ocs := range callsigns[i+1:] {
			if conflicting(callsign, ocs) {
				if !slices.ContainsFunc(sp.CAAircraft, func(ca CAAircraft) bool {
					return callsign == ca.Callsigns[0] && ocs == ca.Callsigns[1]
				}) {
					sp.CAAircraft = append(sp.CAAircraft, CAAircraft{
						Callsigns: [2]string{callsign, ocs},
					})
				}
			}
		}
	}
}

func (sp *STARSPane) updateIntrailDistance(aircraft []*Aircraft, w *World) {
	// Zero out the previous distance
	for _, ac := range aircraft {
		sp.Aircraft[ac.Callsign].IntrailDistance = 0
		sp.Aircraft[ac.Callsign].MinimumMIT = 0
		sp.Aircraft[ac.Callsign].ATPAStatus = ATPAStatusUnset
		sp.Aircraft[ac.Callsign].ATPALeadAircraftCallsign = ""
	}

	// For simplicity, we always compute all of the necessary distances
	// here, regardless of things like both ps.DisplayATPAWarningAlertCones
	// and ps.DisplayATPAMonitorCones being disabled. Later, when it's time
	// to display things (or not), we account for both that as well as all
	// of the potential per-aircraft overrides. This does mean that
	// sometimes the work here is fully wasted.

	// We basically want to loop over each active volume and process all of
	// the aircraft inside it together. There's no direct way to iterate
	// over them, so we'll instead loop over aircraft and when we find one
	// that's inside a volume that hasn't been processed, process all
	// aircraft inside it and then mark the volume as completed.
	handledVolumes := make(map[string]interface{})

	for _, ac := range aircraft {
		vol := ac.ATPAVolume()
		if vol == nil {
			continue
		}
		if _, ok := handledVolumes[vol.Id]; ok {
			continue
		}

		// Get all aircraft on approach to this runway
		runwayAircraft := FilterSlice(aircraft, func(ac *Aircraft) bool {
			if v := ac.ATPAVolume(); v == nil || v.Id != vol.Id {
				return false
			}

			// Excluded scratchpad -> aircraft doesn't participate in the
			// party whatsoever.
			if ac.Scratchpad != "" && slices.Contains(vol.ExcludedScratchpads, ac.Scratchpad) {
				return false
			}

			state := sp.Aircraft[ac.Callsign]
			return vol.Inside(state.TrackPosition(), float32(state.TrackAltitude()),
				state.TrackHeading(ac.NmPerLongitude())+ac.MagneticVariation(),
				ac.NmPerLongitude(), ac.MagneticVariation())
		})

		// Sort by distance to threshold (there will be some redundant
		// lookups of STARSAircraft state et al. here, but it's
		// straightforward to implement it like this.)
		sort.Slice(runwayAircraft, func(i, j int) bool {
			pi := sp.Aircraft[runwayAircraft[i].Callsign].TrackPosition()
			pj := sp.Aircraft[runwayAircraft[j].Callsign].TrackPosition()
			return nmdistance2ll(pi, vol.Threshold) < nmdistance2ll(pj, vol.Threshold)
		})

		for i := range runwayAircraft {
			if i == 0 {
				// The first one doesn't have anyone in front...
				continue
			}
			leading, trailing := runwayAircraft[i-1], runwayAircraft[i]
			leadingState, trailingState := sp.Aircraft[leading.Callsign], sp.Aircraft[trailing.Callsign]
			trailingState.IntrailDistance =
				nmdistance2ll(leadingState.TrackPosition(), trailingState.TrackPosition())
			sp.checkInTrailRecatSeparation(trailing, leading)
		}
		handledVolumes[vol.Id] = nil
	}
}

type ModeledAircraft struct {
	callsign     string
	p            [2]float32 // nm coords
	v            [2]float32 // nm, normalized
	gs           float32
	alt          float32
	dalt         float32    // per second
	threshold    [2]float32 // nm
	landingSpeed float32
}

func MakeModeledAircraft(ac *Aircraft, state *STARSAircraftState, threshold Point2LL) ModeledAircraft {
	ma := ModeledAircraft{
		callsign:  ac.Callsign,
		p:         ll2nm(state.TrackPosition(), ac.NmPerLongitude()),
		gs:        float32(state.TrackGroundspeed()),
		alt:       float32(state.TrackAltitude()),
		dalt:      float32(state.TrackDeltaAltitude()),
		threshold: ll2nm(threshold, ac.NmPerLongitude()),
	}
	if perf, ok := database.AircraftPerformance[ac.FlightPlan.BaseType()]; ok {
		ma.landingSpeed = perf.Speed.Landing
	} else {
		ma.landingSpeed = 120 // ....
	}
	ma.v = state.HeadingVector(ac.NmPerLongitude(), ac.MagneticVariation())
	ma.v = ll2nm(ma.v, ac.NmPerLongitude())
	ma.v = normalize2f(ma.v)
	return ma
}

// estimated altitude s seconds in the future
func (ma *ModeledAircraft) EstimatedAltitude(s float32) float32 {
	// simple linear model
	return ma.alt + s*ma.dalt
}

// Return estimated position 1s in the future
func (ma *ModeledAircraft) NextPosition(p [2]float32) [2]float32 {
	gs := ma.gs // current speed
	td := distance2f(p, ma.threshold)
	if td < 2 {
		gs = min(gs, ma.landingSpeed)
	} else if td < 5 {
		t := (td - 2) / 3 // [0,1]
		// lerp from current speed down to landing speed
		gs = lerp(t, ma.landingSpeed, gs)
	}

	gs /= 3600 // nm / second
	return add2f(p, scale2f(ma.v, gs))
}

func getRecatCategory(ac *Aircraft) string {
	perf, ok := database.AircraftPerformance[ac.FlightPlan.BaseType()]
	if !ok {
		lg.Errorf("%s: unable to get performance model for %s", ac.Callsign, ac.FlightPlan.BaseType())
		return "NOWGT"
	}
	wc := perf.Category.CWT
	if len(wc) == 0 {
		lg.Errorf("%s: no recat category found for %s", ac.Callsign, ac.FlightPlan.BaseType())
		return "NOWGT"
	}

	switch wc {
	case "NOWGT":
		return "NOWGT"
	case "I":
		return "I"
	case "H":
		return "H"
	case "G":
		return "G"
	case "F":
		return "F"
	case "E":
		return "E"
	case "D":
		return "D"
	case "C":
		return "C"
	case "B":
		return "B"
	case "A":
		return "A"
	default:
		lg.Errorf("%s: unexpected weight class \"%c\"", ac.Callsign, wc[0])
		return "NOWGT"
	}

}

func (sp *STARSPane) checkInTrailRecatSeparation(back, front *Aircraft) {
	actype := func(ac *Aircraft) int {
		perf, ok := database.AircraftPerformance[ac.FlightPlan.BaseType()]
		if !ok {
			lg.Errorf("%s: unable to get performance model for %s", ac.Callsign, ac.FlightPlan.BaseType())
			return 1
		}
		wc := perf.Category.CWT
		if len(wc) == 0 {
			lg.Errorf("%s: no recat category found for %s", ac.Callsign, ac.FlightPlan.BaseType())
			return 1
		}
		switch wc[0] {
		case 'I':
			return 0
		case 'H':
			return 1
		case 'G':
			return 2
		case 'F':
			return 3
		case 'E':
			return 4
		case 'D':
			return 5
		case 'C':
			return 6
		case 'B':
			return 7
		case 'A':
			return 8
		default:
			lg.Errorf("%s: unexpected weight class \"%c\"", ac.Callsign, wc[0])
			return 9
		}
	}
	mitRequirements := [10][10]float32{ // [front][back]
		[10]float32{4, 3, 3, 3, 3, 3, 3, 3, 3, 10},          // Behing I
		[10]float32{4, 3, 3, 3, 3, 3, 3, 3, 3, 10},          // Behind H
		[10]float32{4, 3, 3, 3, 3, 3, 3, 3, 3, 10},          // Behind G
		[10]float32{4, 3, 3, 3, 3, 3, 3, 3, 3, 10},          // Behind F
		[10]float32{4, 3, 3, 3, 3, 3, 3, 3, 3, 10},          // Behind E
		[10]float32{5, 5, 5, 5, 5, 4, 4, 3, 3, 10},          // Behind D
		[10]float32{5, 5, 3.5, 3.5, 3.5, 3, 3, 3, 3, 10},    // Behind C
		[10]float32{5, 5, 5, 5, 5, 4, 4, 3, 3, 10},          // Behind B
		[10]float32{8, 7, 7, 7, 7, 6, 6, 4.5, 3, 10},        // Behind A
		[10]float32{10, 10, 10, 10, 10, 10, 10, 10, 10, 10}, // Behind NOWGT (No weight: 7110.762)

	}
	fclass, bclass := actype(front), actype(back)
	mit := mitRequirements[fclass][bclass]

	state := sp.Aircraft[back.Callsign]
	vol := back.ATPAVolume()
	if vol.Enable25nmApproach &&
		nmdistance2ll(vol.Threshold, state.TrackPosition()) < vol.Dist25nmApproach {
		// Reduced separation allowed starting 10nm out, if, as per 5-5-4(i):
		// 1. leading weight class <= trailing weight class
		// 2. super/heavy can't be leading

		if fclass <= bclass && fclass <= 6 {
			mit = 2.5
		}
	}

	state.MinimumMIT = mit
	state.ATPALeadAircraftCallsign = front.Callsign
	state.ATPAStatus = ATPAStatusMonitor // baseline

	// If the aircraft's scratchpad is filtered, then it doesn't get
	// warnings or alerts but is still here for the aircraft behind it.
	if back.Scratchpad != "" && slices.Contains(vol.FilteredScratchpads, back.Scratchpad) {
		return
	}

	// front, back aircraft
	fac := MakeModeledAircraft(front, sp.Aircraft[front.Callsign], vol.Threshold)
	bac := MakeModeledAircraft(back, state, vol.Threshold)

	// Will there be a MIT violation s seconds in the future?  (Note that
	// we don't include altitude separation here since what we need is
	// distance separation by the threshold...)
	fp, bp := fac.p, bac.p
	for s := float32(0); s < 45; s++ {
		fp, bp := fac.NextPosition(fp), bac.NextPosition(bp)
		if distance2f(fp, bp) < float32(mit) { // no bueno
			if s <= 24 {
				// Error if conflict expected within 24 seconds (6-159).
				state.ATPAStatus = ATPAStatusAlert
				return
			} else {
				// Warning if conflict expected within 45 seconds (6-159).
				state.ATPAStatus = ATPAStatusWarning
				return
			}
		}
	}
}

func (sp *STARSPane) diverging(a, b *Aircraft) bool {
	sa, sb := sp.Aircraft[a.Callsign], sp.Aircraft[b.Callsign]

	pa := ll2nm(sa.TrackPosition(), a.NmPerLongitude())
	da := ll2nm(sa.HeadingVector(a.NmPerLongitude(), a.MagneticVariation()), a.NmPerLongitude())
	pb := ll2nm(sb.TrackPosition(), b.NmPerLongitude())
	db := ll2nm(sb.HeadingVector(b.NmPerLongitude(), b.MagneticVariation()), b.NmPerLongitude())

	pint, ok := LineLineIntersect(pa, add2f(pa, da), pb, add2f(pb, db))
	if !ok {
		// This generally happens at the start when we don't have a valid
		// track heading vector yet.
		return false
	}

	if dot(da, sub2f(pint, pa)) > 0 && dot(db, sub2f(pint, pb)) > 0 {
		// intersection is in front of one of them
		return false
	}

	// Intersection behind both; make sure headings are at least 15 degrees apart.
	if headingDifference(sa.TrackHeading(a.NmPerLongitude()), sb.TrackHeading(b.NmPerLongitude())) < 15 {
		return false
	}

	return true
}

func (sp *STARSPane) formatDatablocks(ctx *PaneContext, ac *Aircraft) []STARSDatablock {
	state := sp.Aircraft[ac.Callsign]

	var errs []string
	if ac.Squawk == Squawk(0o7500) || state.SPCOverride == "HJ" {
		errs = append(errs, "HJ")
	} else if ac.Squawk == Squawk(0o7600) || state.SPCOverride == "RF" {
		errs = append(errs, "RF")
	} else if ac.Squawk == Squawk(0o7700) || state.SPCOverride == "EM" {
		errs = append(errs, "EM")
	} else if ac.Squawk == Squawk(0o7777) || state.SPCOverride == "MI" {
		errs = append(errs, "MI")
	}
	if slices.ContainsFunc(sp.CAAircraft,
		func(ca CAAircraft) bool { return ca.Callsigns[0] == ac.Callsign || ca.Callsigns[1] == ac.Callsign }) {
		errs = append(errs, "CA")
		sp.Aircraft[ac.Callsign].DatablockType = FullDatablock
	}
	if alts, outside := sp.WarnOutsideAirspace(ctx, ac); outside {
		altStrs := ""
		for _, a := range alts {
			altStrs += fmt.Sprintf("/%d-%d", a[0]/100, a[1]/100)
		}
		errs = append(errs, "AS"+altStrs)
	}

	// baseDB is what stays the same for all datablock variants
	baseDB := STARSDatablock{}
	baseDB.Lines[0].Text = strings.Join(errs, "/") // want e.g., EM/LA if multiple things going on
	if len(errs) > 0 {
		baseDB.Lines[0].Colors = append(baseDB.Lines[0].Colors,
			STARSDatablockFieldColors{
				Start: 0,
				End:   len(baseDB.Lines[0].Text),
				Color: STARSTextAlertColor,
			})
	}

	if ac.Mode == Standby {
		return nil
	}

	ty := sp.datablockType(ctx.world, ac)

	switch ty {
	case LimitedDatablock:
		db := baseDB.Duplicate()
		db.Lines[1].Text = "TODO LIMITED DATABLOCK"
		return []STARSDatablock{db}

	case PartialDatablock:
		dbs := []STARSDatablock{baseDB.Duplicate(), baseDB.Duplicate()}

		if ac.Squawk != ac.AssignedSquawk {
			sq := ac.Squawk.String()
			if len(baseDB.Lines[0].Text) > 0 {
				dbs[0].Lines[0].Text += " "
				dbs[1].Lines[0].Text += " "
			}
			dbs[0].Lines[0].Text += sq
			dbs[1].Lines[0].Text += sq + "WHO"
		}

		field4 := Select(state.Ident(), "ID", "")

		if fp := ac.FlightPlan; fp != nil && fp.Rules == VFR {
			as := fmt.Sprintf("%03d  %02d", (state.TrackAltitude()+50)/100, (state.TrackGroundspeed()+5)/10)
			dbs[0].Lines[1].Text = as + field4
			dbs[1].Lines[1].Text = as + field4
			return dbs
		}

		field2 := " "
		if ac.HandoffTrackController != "" {
			if ctrl := ctx.world.GetController(ac.HandoffTrackController); ctrl != nil {
				field2 = ctrl.SectorId[len(ctrl.SectorId)-1:]
			}
		}

		field3 := ""
		if ac.FlightPlan.Rules == VFR {
			field3 += "V"
		} else if sp.isOverflight(ctx, ac) {
			field3 += "E"
		}
		cat := getRecatCategory(ac)
		field3 += cat

		// Field 1: alternate between altitude and either primary
		// scratchpad or destination airport.
		ap := ac.FlightPlan.ArrivalAirport
		if len(ap) == 4 {
			ap = ap[1:] // drop the leading K
		}
		alt := fmt.Sprintf("%03d", (state.TrackAltitude()+50)/100)
		sp := fmt.Sprintf("%3s", ac.Scratchpad)

		field1 := [2]string{alt, Select(ac.Scratchpad != "", sp, ap)}

		dbs[0].Lines[1].Text = field1[0] + field2 + field3 + field4
		dbs[1].Lines[1].Text = field1[1] + field2 + field3 + field4

		return dbs

	case FullDatablock:
		user := ctx.world.GetController(ctx.world.Callsign)
		// Line 1: fields 1, 2, and 8 (surprisingly). Always the same content; nothing multiplexed
		field1 := ac.Callsign
		field2 := "" // TODO: * for MSAW inhibited, etc.
		field8 := []string{""}
		rd := ac.RedirectedHandoff.RDIndicator
		if _, ok := sp.InboundPointOuts[ac.Callsign]; ok || state.PointedOut {
			field8 = []string{" PO"}
		} else if id, ok := sp.OutboundPointOuts[ac.Callsign]; ok {
			field8 = []string{" PO" + id}
		} else if _, ok := sp.RejectedPointOuts[ac.Callsign]; ok {
			field8 = append(field8, " UN")
		} else if time.Until(ac.POFlashingEndTime) >= 0 {
			field8 = append(field8, " PO")
		} else if redirect := ac.RedirectedHandoff; rd || (redirect.RedirectedTo == user.SectorId ||
			(ac.TrackingController == user.Callsign && redirect.OrigionalOwner != "")) {
			field8 = []string{" RD"}
		} else {
			for _, controller := range ac.RedirectedHandoff.Redirector {
				if controller == user.SectorId {
					field8 = []string{" RD"}
				}
			}

		}
		// Line 2: fields 3, 4, 5
		alt := fmt.Sprintf("%03d", (state.TrackAltitude()+50)/100)
		if state.LostTrack(ctx.world.CurrentTime()) {
			alt = "CST"
		}
		field3 := []string{alt}
		if ac.Scratchpad != "" {
			field3 = append(field3, ac.Scratchpad)
		}
		if ac.SecondaryScratchpad != "" {
			field3 = append(field3, ac.SecondaryScratchpad)
		}
		if len(field3) == 1 {
			ap := ac.FlightPlan.ArrivalAirport
			if len(ap) == 4 {
				ap = ap[1:] // drop the leading K
			}
			field3 = append(field3, ap)
		}

		field4 := "  "
		if ac.HandoffTrackController != "" {
			if ctrl := ctx.world.GetController(ac.HandoffTrackController); ctrl != nil {
				if ac.RedirectedHandoff.RedirectedTo != "" {

					field4 = ac.RedirectedHandoff.RedirectedTo[len(ac.RedirectedHandoff.RedirectedTo)-1:]
				} else {
					field4 = ctrl.SectorId[len(ctrl.SectorId)-1:]
				}

			}
		}

		speed := fmt.Sprintf("%02d", (state.TrackGroundspeed()+5)/10)
		acCategory := ""
		actype := ac.FlightPlan.TypeWithoutSuffix()
		if strings.Index(actype, "/") == 1 {
			actype = actype[2:]
		}
		modifier := ""
		if ac.FlightPlan.Rules == VFR {
			modifier += "V"
		} else if sp.isOverflight(ctx, ac) {
			modifier += "E"
		} else if modifier == "" {
			modifier = " "
		}
		cat := getRecatCategory(ac)
		acCategory = fmt.Sprintf("%v%v", modifier, cat)

		field5 := []string{} // alternate speed and aircraft type
		if state.Ident() {
			// Speed is followed by ID when identing (2-67, field 5)
			field5 = append(field5, speed+"ID")
		} else {
			field5 = append(field5, speed+acCategory)
		}
		field5 = append(field5, actype)
		for i := range field5 {
			if len(field5[i]) < 5 {
				field5[i] = fmt.Sprintf("%-5s", field5[i])
			}
		}

		field6 := ""
		var line3FieldColors *STARSDatablockFieldColors
		if state.DisplayATPAWarnAlert != nil && !*state.DisplayATPAWarnAlert {
			field6 = "*TPA"
		} else if state.IntrailDistance != 0 && sp.CurrentPreferenceSet.DisplayATPAIntrailDist {
			field6 = fmt.Sprintf("%.2f", state.IntrailDistance)

			if state.ATPAStatus == ATPAStatusWarning {
				line3FieldColors = &STARSDatablockFieldColors{
					Start: 0,
					End:   len(field6),
					Color: STARSATPAWarningColor,
				}
			} else if state.ATPAStatus == ATPAStatusAlert {
				line3FieldColors = &STARSDatablockFieldColors{
					Start: 0,
					End:   len(field6),
					Color: STARSATPAAlertColor,
				}
			}
		}
		for len(field6) < 5 {
			field6 += " "
		}

		field7 := "    "
		if ac.TempAltitude != 0 {
			ta := (ac.TempAltitude + 50) / 100
			field7 = fmt.Sprintf("A%03d", ta)
		}
		line3 := field6 + "  " + field7

		// Now make some datablocks. For our purposes, only field3 and
		// field5 (and thus line 2) may be time multiplexed, which
		// simplifies db creation here.  Note that line 1 has already been
		// set in baseDB above.)
		dbs := []STARSDatablock{}
		n := lcm(len(field3), len(field5)) // cycle through all variations
		n = lcm(n, len(field8))
		for i := 0; i < n; i++ {
			db := baseDB.Duplicate()
			db.Lines[1].Text = field1 + field2 + field8[i%len(field8)]
			db.Lines[2].Text = field3[i%len(field3)] + field4 + field5[i%len(field5)]
			db.Lines[3].Text = line3
			if line3FieldColors != nil {
				db.Lines[3].Colors = append(db.Lines[3].Colors, *line3FieldColors)
			}
			dbs = append(dbs, db)
		}
		return dbs
	}

	return nil
}

func (sp *STARSPane) datablockColor(w *World, ac *Aircraft) (color RGB, brightness STARSBrightness) {
	ps := sp.CurrentPreferenceSet
	dt := sp.datablockType(w, ac)
	state := sp.Aircraft[ac.Callsign]
	brightness = Select(dt == PartialDatablock || dt == LimitedDatablock,
		ps.Brightness.LimitedDatablocks, ps.Brightness.FullDatablocks)

	if ac.Callsign == sp.dwellAircraft {
		brightness = STARSBrightness(100)
	}
	userController := w.GetController(w.Callsign)

	for _, controller := range ac.RedirectedHandoff.Redirector {
		if controller == userController.SectorId && ac.RedirectedHandoff.RedirectedTo != userController.SectorId {
			color = STARSUntrackedAircraftColor
		}
	}

	// Handle cases where it should flash
	now := time.Now()
	if now.Second()&1 == 0 { // one second cycle
		_, pointOut := sp.InboundPointOuts[ac.Callsign]
		if (ac.HandoffTrackController == w.Callsign && !slices.Contains(ac.RedirectedHandoff.Redirector, userController.SectorId)) || // handing off to us
			// we handed it off, it was accepted, but we haven't yet acknowledged
			(state.OutboundHandoffAccepted && now.Before(state.OutboundHandoffFlashEnd)) ||
			pointOut || ac.RedirectedHandoff.RedirectedTo == userController.SectorId {
			brightness /= 3
		}
	}

	// Check if were the controller being ForceQL
	for _, control := range ac.ForceQLControllers {
		if control == w.Callsign {
			color = STARSInboundPointOutColor
			return
		}
	}

	// redirected

	if _, ok := sp.InboundPointOuts[ac.Callsign]; ok || state.PointedOut || state.ForceQL {
		// yellow for pointed out by someone else or uncleared after acknowledged.
		color = STARSInboundPointOutColor
	} else if state.IsSelected {
		color = STARSSelectedAircraftColor
	} else if ac.TrackingController == w.Callsign {
		color = STARSTrackedAircraftColor
	} else if ac.RedirectedHandoff.OrigionalOwner == userController.SectorId || ac.RedirectedHandoff.RedirectedTo == userController.SectorId {
		color = STARSTrackedAircraftColor
	} else if (ac.HandoffTrackController == w.Callsign &&
		!slices.Contains(ac.RedirectedHandoff.Redirector, userController.SectorId)) ||
		ac.RedirectedHandoff.RedirectedTo == w.Callsign {
		// flashing white if it's being handed off to us.
		color = STARSTrackedAircraftColor
	} else if state.OutboundHandoffAccepted {
		// we handed it off, it was accepted, but we haven't yet acknowledged
		color = STARSTrackedAircraftColor
	} else if ps.QuickLookAll && ps.QuickLookAllIsPlus {
		// quick look all plus
		color = STARSTrackedAircraftColor
	} else if slices.ContainsFunc(ps.QuickLookPositions,
		func(q QuickLookPosition) bool { return q.Callsign == ac.TrackingController && q.Plus }) {
		// individual quicklook plus controller
		color = STARSTrackedAircraftColor
	} else {
		// green otherwise
		color = STARSUntrackedAircraftColor
	}

	return
}

func (sp *STARSPane) drawDatablocks(aircraft []*Aircraft, ctx *PaneContext,
	transforms ScopeTransformations, cb *CommandBuffer) {
	td := GetTextDrawBuilder()
	defer ReturnTextDrawBuilder(td)
	ld := GetColoredLinesDrawBuilder()
	defer ReturnColoredLinesDrawBuilder(ld)

	now := ctx.world.CurrentTime()
	realNow := time.Now() // for flashing rate...
	ps := sp.CurrentPreferenceSet
	font := sp.systemFont[ps.CharSize.Datablocks]

	for _, ac := range aircraft {
		state := sp.Aircraft[ac.Callsign]
		if state.LostTrack(now) || !sp.datablockVisible(ac, ctx) {
			continue
		}

		dbs := sp.getDatablocks(ctx, ac)
		if len(dbs) == 0 {
			continue
		}

		baseColor, brightness := sp.datablockColor(ctx.world, ac)

		// Compute the bounds of the datablock; always use the first one so
		// things don't jump around when it switches between multiple of
		// them.
		w, h := dbs[0].BoundText(font)
		datablockOffset := sp.getDatablockOffset([2]float32{float32(w), float32(h)},
			sp.getLeaderLineDirection(ac, ctx.world))

		// Draw characters starting at the upper left.
		pac := transforms.WindowFromLatLongP(state.TrackPosition())
		pt := add2f(datablockOffset, pac)
		idx := (realNow.Second() / 2) % len(dbs) // 2 second cycle
		dbs[idx].DrawText(td, pt, font, baseColor, brightness)

		// Leader line
		v := sp.getLeaderLineVector(sp.getLeaderLineDirection(ac, ctx.world))
		ld.AddLine(pac, add2f(pac, v), brightness.ScaleRGB(baseColor))
	}

	transforms.LoadWindowViewingMatrices(cb)
	td.GenerateCommands(cb)
	cb.LineWidth(1)
	ld.GenerateCommands(cb)
}

func (sp *STARSPane) drawPTLs(aircraft []*Aircraft, ctx *PaneContext, transforms ScopeTransformations, cb *CommandBuffer) {
	ps := sp.CurrentPreferenceSet

	ld := GetColoredLinesDrawBuilder()
	defer ReturnColoredLinesDrawBuilder(ld)

	color := ps.Brightness.Lines.RGB()

	now := ctx.world.CurrentTime()
	for _, ac := range aircraft {
		state := sp.Aircraft[ac.Callsign]
		if state.LostTrack(now) || !state.HaveHeading() {
			continue
		}
		if !(state.DisplayPTL || ps.PTLAll || (ps.PTLOwn && ac.TrackingController == ctx.world.Callsign)) {
			continue
		}

		// convert PTL length (minutes) to estimated distance a/c will travel
		dist := float32(state.TrackGroundspeed()) / 60 * ps.PTLLength

		// h is a vector in nm coordinates with length l=dist
		hdg := state.TrackHeading(ac.NmPerLongitude())
		h := [2]float32{sin(radians(hdg)), cos(radians(hdg))}
		h = scale2f(h, dist)
		end := add2f(ll2nm(state.TrackPosition(), ac.NmPerLongitude()), h)

		ld.AddLine(state.TrackPosition(), nm2ll(end, ac.NmPerLongitude()), color)
	}

	transforms.LoadLatLongViewingMatrices(cb)
	ld.GenerateCommands(cb)
}

func (sp *STARSPane) drawRingsAndCones(aircraft []*Aircraft, ctx *PaneContext, transforms ScopeTransformations,
	cb *CommandBuffer) {
	now := ctx.world.CurrentTime()
	ld := GetColoredLinesDrawBuilder()
	defer ReturnColoredLinesDrawBuilder(ld)
	td := GetTextDrawBuilder()
	defer ReturnTextDrawBuilder(td)

	ps := sp.CurrentPreferenceSet
	font := sp.systemFont[ps.CharSize.Datablocks]
	color := ps.Brightness.Lines.ScaleRGB(STARSJRingConeColor)
	textStyle := TextStyle{Font: font, DrawBackground: true, Color: color}

	for _, ac := range aircraft {
		state := sp.Aircraft[ac.Callsign]
		if state.LostTrack(now) {
			continue
		}

		// Format a radius/length for printing, ditching the ".0" if it's
		// an integer value.
		format := func(v float32) string {
			if v == float32(int(v)) {
				return strconv.Itoa(int(v))
			} else {
				return fmt.Sprintf("%.1f", v)
			}
		}

		if state.JRingRadius > 0 {
			const nsegs = 360
			pc := transforms.WindowFromLatLongP(state.TrackPosition())
			radius := state.JRingRadius / transforms.PixelDistanceNM(ctx.world.NmPerLongitude)
			ld.AddCircle(pc, radius, nsegs, color)

			if ps.DisplayTPASize || (state.DisplayTPASize != nil && *state.DisplayTPASize) {
				// draw the ring size around 7.5 o'clock
				// vector from center to the circle there
				v := [2]float32{-.707106 * radius, -.707106 * radius} // -sqrt(2)/2
				// move up to make space for the text
				v[1] += float32(font.size) + 3
				pt := add2f(pc, v)
				td.AddText(format(state.JRingRadius), pt, textStyle)
			}
		}

		atpaStatus := state.ATPAStatus // this may change

		// If warning/alert cones are inhibited but monitor cones are not,
		// we may still draw a monitor cone.
		if (atpaStatus == ATPAStatusWarning || atpaStatus == ATPAStatusAlert) &&
			(!ps.DisplayATPAWarningAlertCones || (state.DisplayATPAWarnAlert != nil && !*state.DisplayATPAWarnAlert)) {
			atpaStatus = ATPAStatusMonitor
		}

		drawATPAMonitor := atpaStatus == ATPAStatusMonitor && ps.DisplayATPAMonitorCones &&
			(state.DisplayATPAMonitor == nil || *state.DisplayATPAMonitor) &&
			state.IntrailDistance-state.MinimumMIT <= 2 // monitor only if within 2nm of MIT requirement
		drawATPAWarning := atpaStatus == ATPAStatusWarning && ps.DisplayATPAWarningAlertCones &&
			(state.DisplayATPAWarnAlert == nil || *state.DisplayATPAWarnAlert)
		drawATPAAlert := atpaStatus == ATPAStatusAlert && ps.DisplayATPAWarningAlertCones &&
			(state.DisplayATPAWarnAlert == nil || *state.DisplayATPAWarnAlert)
		drawATPACone := drawATPAMonitor || drawATPAWarning || drawATPAAlert

		if state.HaveHeading() && (state.ConeLength > 0 || drawATPACone) {
			// We'll draw in window coordinates. First figure out the
			// coordinates of the vertices of the cone triangle. We'll
			// start with a canonical triangle in nm coordinates, going one
			// unit up the +y axis with a small spread in x.
			v := [4][2]float32{[2]float32{0, 0}, [2]float32{-.04, 1}, [2]float32{.04, 1}}

			// Now we want to get that triangle in window coordinates...

			// The cone length is at minimum the required MIT if the aircraft is
			// in the ATPA volume.
			coneLength := max(state.ConeLength, state.MinimumMIT)
			length := coneLength / transforms.PixelDistanceNM(ctx.world.NmPerLongitude)

			var coneHeading float32
			if drawATPACone {
				// Cone is oriented to point toward the leading aircraft
				sfront, ok := sp.Aircraft[state.ATPALeadAircraftCallsign]
				if ok {
					coneHeading = headingp2ll(state.TrackPosition(), sfront.TrackPosition(),
						ac.NmPerLongitude(), ac.MagneticVariation())
				}
			} else {
				// Cone is oriented along the aircraft's heading
				coneHeading = state.TrackHeading(ac.NmPerLongitude()) + ac.MagneticVariation()
			}

			rot := rotator2f(coneHeading)
			for i := range v {
				// First scale it to make it the desired length in nautical
				// miles; while we're at it, we'll convert that over to
				// window coordinates.
				v[i] = scale2f(v[i], length)
				// Now we just need to rotate it from the +y axis to be
				// aligned with the aircraft's heading.
				v[i] = rot(v[i])
			}

			coneColor := ps.Brightness.Lines.ScaleRGB(STARSJRingConeColor)
			if atpaStatus == ATPAStatusWarning {
				coneColor = ps.Brightness.Lines.ScaleRGB(STARSATPAWarningColor)
			} else if atpaStatus == ATPAStatusAlert {
				coneColor = ps.Brightness.Lines.ScaleRGB(STARSATPAAlertColor)
			}

			// We've got what we need to draw a polyline with the
			// aircraft's position as an anchor.
			pw := transforms.WindowFromLatLongP(state.TrackPosition())
			ld.AddPolyline(pw, coneColor, v[:])

			if ps.DisplayTPASize || (state.DisplayTPASize != nil && *state.DisplayTPASize) {
				ptext := add2f(pw, rot(scale2f([2]float32{0, 0.5}, length)))
				td.AddTextCentered(format(coneLength), ptext, textStyle)
			}
		}
	}

	transforms.LoadWindowViewingMatrices(cb)
	ld.GenerateCommands(cb)
	td.GenerateCommands(cb)
}

// Draw all of the range-bearing lines that have been specified.
func (sp *STARSPane) drawRBLs(aircraft []*Aircraft, ctx *PaneContext, transforms ScopeTransformations, cb *CommandBuffer) {
	td := GetTextDrawBuilder()
	defer ReturnTextDrawBuilder(td)
	ld := GetColoredLinesDrawBuilder()
	defer ReturnColoredLinesDrawBuilder(ld)

	ps := sp.CurrentPreferenceSet
	color := ps.Brightness.Lines.RGB() // check
	style := TextStyle{
		Font:           sp.systemFont[ps.CharSize.Tools],
		Color:          color,
		DrawBackground: true, // default BackgroundColor is fine
	}

	drawRBL := func(p0 Point2LL, p1 Point2LL, idx int, gs float32) {
		// Format the range-bearing line text for the two positions.
		hdg := headingp2ll(p0, p1, ctx.world.NmPerLongitude, ctx.world.MagneticVariation)
		dist := nmdistance2ll(p0, p1)
		text := fmt.Sprintf("%3d/%.2f", int(hdg+.5), dist)
		if gs != 0 {
			// Add ETA in minutes
			eta := 60 * dist / gs
			text += fmt.Sprintf("/%d", int(eta+.5))
		}
		text += fmt.Sprintf("-%d", idx)

		// And draw the line and the text.
		pText := transforms.WindowFromLatLongP(mid2ll(p0, p1))
		td.AddTextCentered(text, pText, style)
		ld.AddLine(p0, p1, color)
	}

	// Maybe draw a wip RBL with p1 as the mouse's position
	if sp.wipRBL != nil {
		wp := sp.wipRBL.P[0]
		if ctx.mouse != nil {
			p1 := transforms.LatLongFromWindowP(ctx.mouse.Pos)
			if wp.Callsign != "" {
				if ac := ctx.world.Aircraft[wp.Callsign]; ac != nil && sp.datablockVisible(ac, ctx) &&
					slices.Contains(aircraft, ac) {
					if state, ok := sp.Aircraft[wp.Callsign]; ok {
						drawRBL(state.TrackPosition(), p1, len(sp.RangeBearingLines)+1, ac.GS())
					}
				}
			} else {
				drawRBL(wp.Loc, p1, len(sp.RangeBearingLines)+1, 0)
			}
		}
	}

	for i, rbl := range sp.RangeBearingLines {
		if p0, p1 := rbl.GetPoints(ctx, aircraft, sp); !p0.IsZero() && !p1.IsZero() {
			gs := float32(0)

			// If one but not both are tracks, get the groundspeed so we
			// can display an ETA.
			if rbl.P[0].Callsign != "" {
				if rbl.P[1].Callsign == "" {
					if ac := ctx.world.Aircraft[rbl.P[0].Callsign]; ac != nil {
						gs = ac.GS()
					}
				}
			} else if rbl.P[1].Callsign != "" {
				if rbl.P[0].Callsign == "" {
					if ac := ctx.world.Aircraft[rbl.P[1].Callsign]; ac != nil {
						gs = ac.GS()
					}
				}
			}

			drawRBL(p0, p1, i+1, gs)
		}
	}

	// Remove stale ones that include aircraft that have landed, etc.
	sp.RangeBearingLines = FilterSlice(sp.RangeBearingLines, func(rbl STARSRangeBearingLine) bool {
		p0, p1 := rbl.GetPoints(ctx, aircraft, sp)
		return !p0.IsZero() && !p1.IsZero()
	})

	transforms.LoadLatLongViewingMatrices(cb)
	ld.GenerateCommands(cb)
	transforms.LoadWindowViewingMatrices(cb)
	td.GenerateCommands(cb)
}

// Draw the minimum separation line between two aircraft, if selected.
func (sp *STARSPane) drawMinSep(ctx *PaneContext, transforms ScopeTransformations, cb *CommandBuffer) {
	cs0, cs1 := sp.MinSepAircraft[0], sp.MinSepAircraft[1]
	if cs0 == "" || cs1 == "" {
		// Two aircraft haven't been specified.
		return
	}
	ac0, ok0 := ctx.world.Aircraft[cs0]
	ac1, ok1 := ctx.world.Aircraft[cs1]
	if !ok0 || !ok1 {
		// Missing aircraft
		return
	}

	ps := sp.CurrentPreferenceSet
	color := ps.Brightness.Lines.RGB()

	s0, ok0 := sp.Aircraft[ac0.Callsign]
	s1, ok1 := sp.Aircraft[ac1.Callsign]
	if !ok0 || !ok1 {
		return
	}
	DrawMinimumSeparationLine(s0.TrackPosition(),
		s0.HeadingVector(ac0.NmPerLongitude(), ac0.MagneticVariation()),
		s1.TrackPosition(),
		s1.HeadingVector(ac1.NmPerLongitude(), ac1.MagneticVariation()),
		ac0.NmPerLongitude(), color, RGB{}, sp.systemFont[ps.CharSize.Tools],
		ctx, transforms, cb)
}

func (sp *STARSPane) drawAirspace(ctx *PaneContext, transforms ScopeTransformations, cb *CommandBuffer) {
	ld := GetColoredLinesDrawBuilder()
	defer ReturnColoredLinesDrawBuilder(ld)
	td := GetTextDrawBuilder()
	defer ReturnTextDrawBuilder(td)

	ps := sp.CurrentPreferenceSet
	rgb := ps.Brightness.Lists.ScaleRGB(STARSListColor)

	drawSectors := func(volumes []ControllerAirspaceVolume) {
		for _, v := range volumes {
			e := EmptyExtent2D()

			for _, pts := range v.Boundaries {
				for i := range pts {
					e = Union(e, pts[i])
					if i < len(pts)-1 {
						ld.AddLine(pts[i], pts[i+1], rgb)
					}
				}
			}

			center := e.Center()
			ps := sp.CurrentPreferenceSet
			style := TextStyle{
				Font:           sp.systemFont[ps.CharSize.Tools],
				Color:          rgb,
				DrawBackground: true, // default BackgroundColor is fine
			}
			alts := fmt.Sprintf("%d-%d", v.LowerLimit/100, v.UpperLimit/100)
			td.AddTextCentered(alts, transforms.WindowFromLatLongP(center), style)
		}
	}

	if sp.drawApproachAirspace {
		drawSectors(ctx.world.ApproachAirspace)
	}

	if sp.drawDepartureAirspace {
		drawSectors(ctx.world.DepartureAirspace)
	}

	transforms.LoadLatLongViewingMatrices(cb)
	ld.GenerateCommands(cb)
	transforms.LoadWindowViewingMatrices(cb)
	td.GenerateCommands(cb)
}

func (sp *STARSPane) consumeMouseEvents(ctx *PaneContext, ghosts []*GhostAircraft,
	transforms ScopeTransformations, cb *CommandBuffer) {
	if ctx.mouse == nil {
		return
	}

	mouse := ctx.mouse
	ps := &sp.CurrentPreferenceSet
	if activeSpinner == nil && !sp.LockDisplay {
		// Handle dragging the scope center
		if mouse.Dragging[MouseButtonSecondary] {
			delta := mouse.DragDelta
			if delta[0] != 0 || delta[1] != 0 {
				deltaLL := transforms.LatLongFromWindowV(delta)
				ps.CurrentCenter = sub2f(ps.CurrentCenter, deltaLL)
			}
		}

		// Consume mouse wheel
		if mouse.Wheel[1] != 0 {
			r := ps.Range
			if _, ok := ctx.keyboard.Pressed[KeyControl]; ok {
				ps.Range += 3 * mouse.Wheel[1]
			} else {
				ps.Range += mouse.Wheel[1]
			}
			ps.Range = clamp(ps.Range, 6, 512) // 4-33

			// We want to zoom in centered at the mouse position; this affects
			// the scope center after the zoom, so we'll find the
			// transformation that gives the new center position.
			mouseLL := transforms.LatLongFromWindowP(mouse.Pos)
			scale := ps.Range / r
			centerTransform := Identity3x3().
				Translate(mouseLL[0], mouseLL[1]).
				Scale(scale, scale).
				Translate(-mouseLL[0], -mouseLL[1])

			ps.CurrentCenter = centerTransform.TransformPoint(ps.CurrentCenter)
		}
	}

	if ctx.mouse.Clicked[MouseButtonPrimary] {
		if ctx.keyboard != nil && ctx.keyboard.IsPressed(KeyShift) && ctx.keyboard.IsPressed(KeyControl) {
			// Shift-Control-click anywhere -> copy current mouse lat-long to the clipboard.
			mouseLatLong := transforms.LatLongFromWindowP(ctx.mouse.Pos)
			ctx.platform.GetClipboard().SetText(strings.ReplaceAll(mouseLatLong.DMSString(), " ", ""))
		}

		if ctx.keyboard.IsPressed(KeyControl) {
			if ac, _ := sp.tryGetClosestAircraft(ctx.world, ctx.mouse.Pos, transforms); ac != nil {
				if state := sp.Aircraft[ac.Callsign]; state != nil {
					state.IsSelected = !state.IsSelected
					return
				}
			}
		}

		// If a scope click handler has been registered, give it the click
		// and then clear it out.
		var status STARSCommandStatus
		if sp.scopeClickHandler != nil {
			status = sp.scopeClickHandler(ctx.mouse.Pos, transforms)
		} else {
			status = sp.executeSTARSClickedCommand(ctx, sp.previewAreaInput, ctx.mouse.Pos, ghosts, transforms)
		}

		if status.err != nil {
			// TODO: as above, rewrite server errors to be cryptic STARS errors...
			sp.previewAreaOutput = status.err.Error()
		} else {
			if status.clear {
				sp.resetInputState()
			}
			sp.previewAreaOutput = status.output
		}
	} else if ctx.mouse.Clicked[MouseButtonTertiary] {
		if ac, _ := sp.tryGetClosestAircraft(ctx.world, ctx.mouse.Pos, transforms); ac != nil {
			if state := sp.Aircraft[ac.Callsign]; state != nil {
				state.IsSelected = !state.IsSelected
			}
		}
	} else if !ctx.world.SimIsPaused {
		switch sp.CurrentPreferenceSet.DwellMode {
		case DwellModeOff:
			sp.dwellAircraft = ""

		case DwellModeOn:
			if ac, _ := sp.tryGetClosestAircraft(ctx.world, ctx.mouse.Pos, transforms); ac != nil {
				sp.dwellAircraft = ac.Callsign
			} else {
				sp.dwellAircraft = ""
			}

		case DwellModeLock:
			if ac, _ := sp.tryGetClosestAircraft(ctx.world, ctx.mouse.Pos, transforms); ac != nil {
				sp.dwellAircraft = ac.Callsign
			}
			// Otherwise leave sp.dwellAircraft as is
		}
	} else {
		if ac, _ := sp.tryGetClosestAircraft(ctx.world, ctx.mouse.Pos, transforms); ac != nil {
			td := GetTextDrawBuilder()
			defer ReturnTextDrawBuilder(td)

			ps := sp.CurrentPreferenceSet
			font := sp.systemFont[ps.CharSize.Datablocks]
			style := TextStyle{
				Font:        font,
				Color:       ps.Brightness.FullDatablocks.ScaleRGB(STARSListColor),
				LineSpacing: 0}

			// Aircraft track position in window coordinates
			state := sp.Aircraft[ac.Callsign]
			pac := transforms.WindowFromLatLongP(state.TrackPosition())

			// Upper-left corner of where we start drawing the text
			pad := float32(5)
			ptext := add2f([2]float32{2 * pad, 0}, pac)
			info := ac.NavSummary()
			td.AddText(info, ptext, style)

			// Draw an alpha-blended quad behind the text to make it more legible.
			trid := GetTrianglesDrawBuilder()
			defer ReturnTrianglesDrawBuilder(trid)
			bx, by := font.BoundText(info, style.LineSpacing)
			trid.AddQuad(add2f(ptext, [2]float32{-pad, 0}),
				add2f(ptext, [2]float32{float32(bx) + pad, 0}),
				add2f(ptext, [2]float32{float32(bx) + pad, -float32(by) - pad}),
				add2f(ptext, [2]float32{-pad, -float32(by) - pad}))

			// Get it all into the command buffer
			transforms.LoadWindowViewingMatrices(cb)
			cb.SetRGBA(RGBA{R: 0.25, G: 0.25, B: 0.25, A: 0.75})
			cb.Blend()
			trid.GenerateCommands(cb)
			cb.DisableBlend()
			td.GenerateCommands(cb)
		}
	}
}

func (sp *STARSPane) drawMouseCursor(ctx *PaneContext, paneExtent Extent2D, transforms ScopeTransformations,
	cb *CommandBuffer) {
	if ctx.mouse == nil {
		return
	}

	// If the mouse is inside the scope, disable the standard mouse cursor
	// and draw a cross for the cursor; otherwise leave the default arrow
	// for the DCB.
	if ctx.mouse.Pos[0] >= 0 && ctx.mouse.Pos[0] < paneExtent.Width() &&
		ctx.mouse.Pos[1] >= 0 && ctx.mouse.Pos[1] < paneExtent.Height() {
		ctx.mouse.SetCursor(imgui.MouseCursorNone)
		ld := GetLinesDrawBuilder()
		defer ReturnLinesDrawBuilder(ld)

		w := float32(7) * Select(runtime.GOOS == "windows", ctx.platform.DPIScale(), float32(1))
		ld.AddLine(add2f(ctx.mouse.Pos, [2]float32{-w, 0}), add2f(ctx.mouse.Pos, [2]float32{w, 0}))
		ld.AddLine(add2f(ctx.mouse.Pos, [2]float32{0, -w}), add2f(ctx.mouse.Pos, [2]float32{0, w}))

		transforms.LoadWindowViewingMatrices(cb)
		// STARS Operators Manual 4-74: FDB brightness is used for the cursor
		ps := sp.CurrentPreferenceSet
		cb.SetRGB(ps.Brightness.FullDatablocks.RGB())
		ld.GenerateCommands(cb)
	} else {
		ctx.mouse.SetCursor(imgui.MouseCursorArrow)
	}
}

///////////////////////////////////////////////////////////////////////////
// DCB menu on top

const STARSButtonSize = 70

const (
	STARSButtonFull = 1 << iota
	STARSButtonHalfVertical
	STARSButtonHalfHorizontal
	STARSButtonSelected
)

func starsButtonSize(flags int, scale float32) [2]float32 {
	bs := func(s float32) float32 { return float32(int(s*STARSButtonSize + 0.5)) }

	if (flags & STARSButtonFull) != 0 {
		return [2]float32{bs(scale), bs(scale)}
	} else if (flags & STARSButtonHalfVertical) != 0 {
		return [2]float32{bs(scale), bs(scale / 2)}
	} else if (flags & STARSButtonHalfHorizontal) != 0 {
		return [2]float32{bs(scale / 2), bs(scale)}
	} else {
		lg.Errorf("unhandled starsButtonFlags %d", flags)
		return [2]float32{bs(scale), bs(scale)}
	}
}

var dcbDrawState struct {
	cb           *CommandBuffer
	mouse        *MouseState
	mouseDownPos []float32
	cursor       [2]float32
	drawStartPos [2]float32
	style        TextStyle
	brightness   STARSBrightness
	position     int
}

func (sp *STARSPane) StartDrawDCB(ctx *PaneContext, buttonScale float32, transforms ScopeTransformations,
	cb *CommandBuffer) {
	dcbDrawState.cb = cb
	dcbDrawState.mouse = ctx.mouse

	ps := sp.CurrentPreferenceSet
	dcbDrawState.brightness = ps.Brightness.DCB
	dcbDrawState.position = ps.DCBPosition
	switch dcbDrawState.position {
	case DCBPositionTop, DCBPositionLeft:
		dcbDrawState.drawStartPos = [2]float32{0, ctx.paneExtent.Height()}

	case DCBPositionRight:
		sz := starsButtonSize(STARSButtonFull, buttonScale) // FIXME: there should be a better way to get the default
		dcbDrawState.drawStartPos = [2]float32{ctx.paneExtent.Width() - sz[0], ctx.paneExtent.Height()}

	case DCBPositionBottom:
		sz := starsButtonSize(STARSButtonFull, buttonScale)
		dcbDrawState.drawStartPos = [2]float32{0, sz[1]}
	}

	dcbDrawState.cursor = dcbDrawState.drawStartPos

	dcbDrawState.style = TextStyle{
		Font:        sp.dcbFont[ps.CharSize.DCB],
		Color:       RGB{1, 1, 1},
		LineSpacing: 0,
		// DropShadow: true, // ????
		// DropShadowColor: RGB{0,0,0}, // ????
	}
	if dcbDrawState.style.Font == nil {
		lg.Errorf("nil buttonFont??")
		dcbDrawState.style.Font = GetDefaultFont()
	}

	transforms.LoadWindowViewingMatrices(cb)
	cb.LineWidth(1)

	if ctx.mouse != nil && ctx.mouse.Clicked[MouseButtonPrimary] {
		dcbDrawState.mouseDownPos = ctx.mouse.Pos[:]
	}

	/*
		imgui.PushStyleColor(imgui.StyleColorText, imgui.Vec4{.7, .7, .7, 1})
		imgui.PushStyleColor(imgui.StyleColorButton, imgui.Vec4{.075, .075, .075, 1})
		imgui.PushStyleColor(imgui.StyleColorButtonHovered, imgui.Vec4{.3, .3, .3, 1})
		imgui.PushStyleColor(imgui.StyleColorButtonActive, imgui.Vec4{0, .2, 0, 1})
	*/
}

func (sp *STARSPane) EndDrawDCB() {
	// Clear out the scissor et al...
	dcbDrawState.cb.ResetState()

	if mouse := dcbDrawState.mouse; mouse != nil {
		if mouse.Released[MouseButtonPrimary] {
			dcbDrawState.mouseDownPos = nil
		}
	}
}

func drawDCBText(text string, td *TextDrawBuilder, buttonSize [2]float32, color RGB) {
	// Clean up the text
	lines := strings.Split(strings.TrimSpace(text), "\n")
	for i := range lines {
		lines[i] = strings.TrimSpace(lines[i])
	}

	style := dcbDrawState.style
	style.Color = lerpRGB(.5, color, dcbDrawState.brightness.ScaleRGB(color))
	_, h := style.Font.BoundText(strings.Join(lines, "\n"), dcbDrawState.style.LineSpacing)

	slop := buttonSize[1] - float32(h) // todo: what if negative...
	y0 := dcbDrawState.cursor[1] - slop/2
	for _, line := range lines {
		lw, lh := style.Font.BoundText(line, style.LineSpacing)
		x0 := dcbDrawState.cursor[0] + (buttonSize[0]-float32(lw))/2

		td.AddText(line, [2]float32{x0, y0}, style)
		y0 -= float32(lh)
	}
}

func drawDCBButton(text string, flags int, buttonScale float32, pushedIn bool, disabled bool) (Extent2D, bool) {
	ld := GetColoredLinesDrawBuilder()
	trid := GetColoredTrianglesDrawBuilder()
	td := GetTextDrawBuilder()
	defer ReturnColoredLinesDrawBuilder(ld)
	defer ReturnColoredTrianglesDrawBuilder(trid)
	defer ReturnTextDrawBuilder(td)

	sz := starsButtonSize(flags, buttonScale)

	// Offset for spacing
	const delta = 1
	p0 := add2f(dcbDrawState.cursor, [2]float32{delta, -delta})
	p1 := add2f(p0, [2]float32{sz[0] - 2*delta, 0})
	p2 := add2f(p1, [2]float32{0, -sz[1] + 2*delta})
	p3 := add2f(p2, [2]float32{-sz[0] + 2*delta, 0})

	ext := Extent2DFromPoints([][2]float32{p0, p2})
	mouse := dcbDrawState.mouse
	mouseInside := mouse != nil && ext.Inside(mouse.Pos)
	mouseDownInside := dcbDrawState.mouseDownPos != nil &&
		ext.Inside([2]float32{dcbDrawState.mouseDownPos[0], dcbDrawState.mouseDownPos[1]})

	var buttonColor, textColor RGB
	if disabled {
		buttonColor = STARSDCBDisabledButtonColor
		textColor = STARSDCBDisabledTextColor
	}
	if !disabled {
		if mouseInside && mouseDownInside {
			pushedIn = !pushedIn
		}

		// Swap selected/regular color to indicate the tentative result
		buttonColor = Select(pushedIn, STARSDCBActiveButtonColor, STARSDCBButtonColor)
		textColor = Select(mouseInside, STARSDCBTextSelectedColor, STARSDCBTextColor)
	}
	buttonColor = dcbDrawState.brightness.ScaleRGB(buttonColor)
	//textColor = dcbDrawState.brightness.ScaleRGB(textColor)

	trid.AddQuad(p0, p1, p2, p3, buttonColor)
	drawDCBText(text, td, sz, textColor)

	if !disabled && pushedIn { //((selected && !mouseInside) || (!selected && mouseInside && mouse.Down[MouseButtonPrimary])) {
		// Depressed bevel scheme: darker top/left, highlight bottom/right
		ld.AddLine(p0, p1, lerpRGB(.5, buttonColor, RGB{0, 0, 0}))
		ld.AddLine(p0, p3, lerpRGB(.5, buttonColor, RGB{0, 0, 0}))
		ld.AddLine(p1, p2, lerpRGB(.25, buttonColor, RGB{1, 1, 1}))
		ld.AddLine(p2, p3, lerpRGB(.25, buttonColor, RGB{1, 1, 1}))
	} else {
		// Normal bevel scheme: highlight top and left, darker bottom and right
		ld.AddLine(p0, p1, lerpRGB(.25, buttonColor, RGB{1, 1, 1}))
		ld.AddLine(p0, p3, lerpRGB(.25, buttonColor, RGB{1, 1, 1}))
		ld.AddLine(p1, p2, lerpRGB(.5, buttonColor, RGB{0, 0, 0}))
		ld.AddLine(p2, p3, lerpRGB(.5, buttonColor, RGB{0, 0, 0}))
	}

	updateDCBCursor(flags, sz)

	// FIXME: Attempt at scissoring when drawing buttons--breaks for half
	// height buttons--needs to be w.r.t. window coordinates (I think).
	/*
		highDPIScale := platform.DPIScale()
		x0, y0 := int(highDPIScale*p0[0]), int(highDPIScale*p0[1])
		w, h := int(highDPIScale*sz.X), int(highDPIScale*sz.Y)
		dcbDrawState.cb.Scissor(x0, y0, w, h)
	*/

	// Text last!
	trid.GenerateCommands(dcbDrawState.cb)
	ld.GenerateCommands(dcbDrawState.cb)
	td.GenerateCommands(dcbDrawState.cb)

	if mouse != nil && mouseInside && mouse.Released[MouseButtonPrimary] && mouseDownInside {
		return ext, true /* clicked and released */
	}
	return ext, false
}

func updateDCBCursor(flags int, sz [2]float32) {
	if dcbDrawState.position == DCBPositionTop || dcbDrawState.position == DCBPositionBottom {
		// Drawing left to right
		if (flags&STARSButtonFull) != 0 || (flags&STARSButtonHalfHorizontal) != 0 {
			// For full height buttons, always go to the next column
			dcbDrawState.cursor[0] += sz[0]
			dcbDrawState.cursor[1] = dcbDrawState.drawStartPos[1]
		} else if (flags & STARSButtonHalfVertical) != 0 {
			if dcbDrawState.cursor[1] == dcbDrawState.drawStartPos[1] {
				// Room for another half-height button below
				dcbDrawState.cursor[1] -= sz[1]
			} else {
				// On to the next column
				dcbDrawState.cursor[0] += sz[0]
				dcbDrawState.cursor[1] = dcbDrawState.drawStartPos[1]
			}
		} else {
			lg.Errorf("unhandled starsButtonFlags %d", flags)
			dcbDrawState.cursor[0] += sz[0]
			dcbDrawState.cursor[1] = dcbDrawState.drawStartPos[1]
		}
	} else {
		// Drawing top to bottom
		if (flags&STARSButtonFull) != 0 || (flags&STARSButtonHalfVertical) != 0 {
			// For full width buttons, always go to the next row
			dcbDrawState.cursor[0] = dcbDrawState.drawStartPos[0]
			dcbDrawState.cursor[1] -= sz[1]
		} else if (flags & STARSButtonHalfHorizontal) != 0 {
			if dcbDrawState.cursor[0] == dcbDrawState.drawStartPos[0] {
				// Room for another half-width button to the right
				dcbDrawState.cursor[0] += sz[0]
			} else {
				// On to the next row
				dcbDrawState.cursor[0] = dcbDrawState.drawStartPos[0]
				dcbDrawState.cursor[1] -= sz[1]
			}
		} else {
			lg.Errorf("unhandled starsButtonFlags %d", flags)
			dcbDrawState.cursor[0] = dcbDrawState.drawStartPos[0]
			dcbDrawState.cursor[1] -= sz[0]
		}
	}
}

func STARSToggleButton(text string, state *bool, flags int, buttonScale float32) bool {
	_, clicked := drawDCBButton(text, flags, buttonScale, *state, false)

	if clicked {
		*state = !*state
	}

	return clicked
}

var (
	// TODO: think about implications of multiple STARSPanes being active
	// at once w.r.t. this.  This probably should be a member variable,
	// though we also need to think about focus capture; probably should
	// force take it when a spinner is active..
	activeSpinner unsafe.Pointer
)

func STARSIntSpinner(ctx *PaneContext, text string, value *int, min int, max int, flags int, buttonScale float32) {
	STARSCallbackSpinner[int](ctx, text, value,
		func(v int) string { return strconv.Itoa(v) },
		func(v int, delta float32) int {
			di := 0
			if delta > 0 {
				di = 1
			} else if delta < 0 {
				di = -1
			}
			return clamp(v+di, min, max)
		}, flags, buttonScale)
}

func STARSCallbackSpinner[V any](ctx *PaneContext, text string, value *V, print func(v V) string,
	callback func(v V, delta float32) V, flags int, buttonScale float32) {
	text += print(*value)

	if activeSpinner == unsafe.Pointer(value) {
		buttonBounds, clicked := drawDCBButton(text, flags, buttonScale, true, false)
		// This is horrific and one of many ugly things about capturing the
		// mouse, but most of Panes' work is in the simplified space of a
		// pane coordinate system; here we need something in terms of
		// window coordinates, so need to both account for the viewport
		// call that lets us draw things oblivious to the menubar as well
		// as flip things in y.
		h := ctx.paneExtent.Height() + ui.menuBarHeight
		buttonBounds.p0[1], buttonBounds.p1[1] = h-buttonBounds.p1[1], h-buttonBounds.p0[1]
		ctx.platform.StartCaptureMouse(buttonBounds)

		if clicked {
			activeSpinner = nil
			ctx.platform.EndCaptureMouse()
		}

		if ctx.mouse != nil {
			*value = callback(*value, -ctx.mouse.Wheel[1])
		}
	} else {
		_, clicked := drawDCBButton(text, flags, buttonScale, false, false)
		if clicked {
			activeSpinner = unsafe.Pointer(value)
		}
	}
}

func STARSFloatSpinner(ctx *PaneContext, text string, value *float32, min float32, max float32, flags int, buttonScale float32) {
	STARSCallbackSpinner(ctx, text, value, func(f float32) string { return fmt.Sprintf("%.1f", *value) },
		func(v float32, delta float32) float32 {
			return clamp(v+delta/10, min, max)
		}, flags, buttonScale)
}

func STARSBrightnessSpinner(ctx *PaneContext, text string, b *STARSBrightness, min STARSBrightness, allowOff bool,
	flags int, buttonScale float32) {
	STARSCallbackSpinner(ctx, text, b,
		func(b STARSBrightness) string {
			if b == 0 {
				return "OFF"
			} else {
				return fmt.Sprintf("%2d", int(b))
			}
		},
		func(b STARSBrightness, delta float32) STARSBrightness {
			if delta > 0 {
				if b == 0 && allowOff {
					return STARSBrightness(min)
				} else {
					b++
					return STARSBrightness(clamp(b, min, 100))
				}
			} else if delta < 0 {
				if b == min && allowOff {
					return STARSBrightness(0)
				} else {
					b--
					return STARSBrightness(clamp(b, min, 100))
				}
			} else {
				return b
			}
		}, flags, buttonScale)
}

func STARSSelectButton(text string, flags int, buttonScale float32) bool {
	_, clicked := drawDCBButton(text, flags, buttonScale, flags&STARSButtonSelected != 0, false)
	return clicked
}

func (sp *STARSPane) STARSPlaceButton(text string, flags int, buttonScale float32,
	callback func(pw [2]float32, transforms ScopeTransformations) STARSCommandStatus) {
	_, clicked := drawDCBButton(text, flags, buttonScale, text == sp.selectedPlaceButton, false)
	if clicked {
		sp.selectedPlaceButton = text
		sp.scopeClickHandler = func(pw [2]float32, transforms ScopeTransformations) STARSCommandStatus {
			sp.selectedPlaceButton = ""
			return callback(pw, transforms)
		}
	}
}

func STARSDisabledButton(text string, flags int, buttonScale float32) {
	drawDCBButton(text, flags, buttonScale, false, true)
}

///////////////////////////////////////////////////////////////////////////
// STARSPane utility methods

// amendFlightPlan is a useful utility function for changing an entry in
// the flightplan; the provided callback function should make the update
// and the rest of the details are handled here.
func amendFlightPlan(w *World, callsign string, amend func(fp *FlightPlan)) error {
	if ac := w.GetAircraft(callsign); ac == nil {
		return ErrNoAircraftForCallsign
	} else {
		fp := Select(ac.FlightPlan != nil, ac.FlightPlan, &FlightPlan{})
		amend(fp)
		return w.AmendFlightPlan(callsign, *fp)
	}
}

func (sp *STARSPane) initializeFonts() {
	init := func(fonts []*Font, name string, sizes []int) {
		for i, sz := range sizes {
			id := FontIdentifier{Name: name, Size: sz}
			fonts[i] = GetFont(id)
			if fonts[i] == nil {
				lg.Errorf("Font not found for %+v", id)
				fonts[i] = GetDefaultFont()
			}
		}
	}

	init(sp.systemFont[:], "Fixed Demi Bold", []int{9, 11, 12, 13, 14, 16})
	init(sp.dcbFont[:], "Inconsolata SemiBold", []int{10, 12, 14})
}

func (sp *STARSPane) resetInputState() {
	sp.previewAreaInput = ""
	sp.previewAreaOutput = ""
	sp.commandMode = CommandModeNone
	sp.multiFuncPrefix = ""

	sp.scopeClickHandler = nil
	sp.selectedPlaceButton = ""
}

const (
	RadarModeSingle = iota
	RadarModeMulti
	RadarModeFused
)

func (sp *STARSPane) radarMode(w *World) int {
	if len(w.RadarSites) == 0 {
		// Straight-up fused mode if none are specified.
		return RadarModeFused
	}

	ps := sp.CurrentPreferenceSet
	if _, ok := w.RadarSites[ps.RadarSiteSelected]; ps.RadarSiteSelected != "" && ok {
		return RadarModeSingle
	} else if ps.FusedRadarMode {
		return RadarModeFused
	} else {
		return RadarModeMulti
	}
}

func (sp *STARSPane) radarVisibility(w *World, pos Point2LL, alt int) (primary, secondary bool, distance float32) {
	ps := sp.CurrentPreferenceSet
	distance = 1e30
	single := sp.radarMode(w) == RadarModeSingle
	for id, site := range w.RadarSites {
		if single && ps.RadarSiteSelected != id {
			continue
		}

		if p, s, dist := site.CheckVisibility(w, pos, alt); p || s {
			primary = primary || p
			secondary = secondary || s
			distance = min(distance, dist)
		}
	}

	return
}

func (sp *STARSPane) visibleAircraft(w *World) []*Aircraft {
	var aircraft []*Aircraft
	ps := sp.CurrentPreferenceSet
	single := sp.radarMode(w) == RadarModeSingle
	now := w.CurrentTime()
	for callsign, state := range sp.Aircraft {
		ac, ok := w.Aircraft[callsign]
		if !ok {
			continue
		}
		// This includes the case of a spawned aircraft for which we don't
		// yet have a radar track.
		if state.LostTrack(now) {
			continue
		}

		visible := false

		if sp.radarMode(w) == RadarModeFused {
			// visible unless if it's almost on the ground
			alt := float32(state.TrackAltitude())
			visible = (ac.IsDeparture() && alt > ac.DepartureAirportElevation()+100) ||
				(!ac.IsDeparture() && alt > ac.ArrivalAirportElevation()+100)
		} else {
			// Otherwise see if any of the radars can see it
			for id, site := range w.RadarSites {
				if single && ps.RadarSiteSelected != id {
					continue
				}

				if p, s, _ := site.CheckVisibility(w, state.TrackPosition(), state.TrackAltitude()); p || s {
					visible = true
				}
			}
		}

		if visible {
			aircraft = append(aircraft, ac)

			// Is this the first we've seen it?
			if state.FirstRadarTrack.IsZero() {
				state.FirstRadarTrack = now

				if sp.AutoTrackDepartures && ac.TrackingController == "" &&
					w.DepartureController(ac) == w.Callsign {
					w.InitiateTrack(callsign, nil, nil) // ignore error...
				}
			}
		}
	}

	return aircraft
}

func (sp *STARSPane) datablockVisible(ac *Aircraft, ctx *PaneContext) bool {

	af := sp.CurrentPreferenceSet.AltitudeFilters
	alt := sp.Aircraft[ac.Callsign].TrackAltitude()
	user := ctx.world.GetController(ctx.world.Callsign)
	if ac.TrackingController == ctx.world.Callsign {
		// For owned datablocks
		return true
	} else if ac.HandoffTrackController == ctx.world.Callsign {
		// For recieving handoffs
		return true
	} else if ac.ControllingController == ctx.world.Callsign {
		// For non-greened handoffs
		return true
	} else if sp.Aircraft[ac.Callsign].PointedOut {
		// Pointouts: This is if its been accepted,
		// for an incoming pointout, it falls to the FDB check
		return true
	} else if ac.Squawk == 7500 || ac.Squawk == 7600 || ac.Squawk == 7700 || ac.Squawk == 7777 || ac.Squawk == 7400 {
		// Special purpose codes
		return true
	} else if sp.Aircraft[ac.Callsign].DatablockType == FullDatablock {
		// If FDB, may trump others but idc
		// This *should* be primarily doing CA and ATPA cones
		return true
	} else if sp.isOverflight(ctx, ac) && sp.CurrentPreferenceSet.OverflightFullDatablocks { //Need a f7 + e
		// Overflights
		return true
	} else if sp.CurrentPreferenceSet.QuickLookAll {
		// Quick look all
		return true
	} else if ac.RedirectedHandoff.RedirectedTo == user.SectorId {
		// Redirected too
		return true
	}

	for _, redirect := range ac.RedirectedHandoff.Redirector {
		if redirect == user.SectorId {
			return true
		}
	}

	for _, event := range sp.events.Get() {
		if event.ToController == ctx.world.Callsign {
			// Incoming handoffs
			return true
		}
	}
	// Quick Look Positions.
	for _, quickLookPositions := range sp.CurrentPreferenceSet.QuickLookPositions {
		if ac.TrackingController == quickLookPositions.Callsign {
			return true
		}
	}

	if !ac.IsAssociated() {
		return alt >= af.Unassociated[0] && alt <= af.Unassociated[1]
	} else {
		return alt >= af.Associated[0] && alt <= af.Associated[1]
	}
}

func (sp *STARSPane) getLeaderLineDirection(ac *Aircraft, w *World) CardinalOrdinalDirection {
	ps := sp.CurrentPreferenceSet

	if lld := sp.Aircraft[ac.Callsign].LeaderLineDirection; lld != nil {
		// The direction was specified for the aircraft specifically
		return *lld
	} else if ac.TrackingController == w.Callsign {
		// Tracked by us
		return ps.LeaderLineDirection
	} else if dir, ok := ps.ControllerLeaderLineDirections[ac.TrackingController]; ok {
		// Tracked by another controller for whom a direction was specified
		return dir
	} else if ps.OtherControllerLeaderLineDirection != nil {
		// Tracked by another controller without a per-controller direction specified
		return *ps.OtherControllerLeaderLineDirection
	} else {
		// TODO: should this case have a user-specifiable default?
		return CardinalOrdinalDirection(North)
	}
}

func (sp *STARSPane) getLeaderLineVector(dir CardinalOrdinalDirection) [2]float32 {
	angle := dir.Heading()
	v := [2]float32{sin(radians(angle)), cos(radians(angle))}
	ps := sp.CurrentPreferenceSet
	return scale2f(v, float32(10+10*ps.LeaderLineLength))
}

func (sp *STARSPane) isOverflight(ctx *PaneContext, ac *Aircraft) bool {
	return ac.FlightPlan != nil &&
		(ctx.world.GetAirport(ac.FlightPlan.DepartureAirport) == nil &&
			ctx.world.GetAirport(ac.FlightPlan.ArrivalAirport) == nil)
}

func (sp *STARSPane) tryGetClosestAircraft(w *World, mousePosition [2]float32, transforms ScopeTransformations) (*Aircraft, float32) {
	var ac *Aircraft
	distance := float32(20) // in pixels; don't consider anything farther away

	for _, a := range sp.visibleAircraft(w) {
		pw := transforms.WindowFromLatLongP(sp.Aircraft[a.Callsign].TrackPosition())
		dist := distance2f(pw, mousePosition)
		if dist < distance {
			ac = a
			distance = dist
		}
	}

	return ac, distance
}

func (sp *STARSPane) tryGetClosestGhost(ghosts []*GhostAircraft, mousePosition [2]float32, transforms ScopeTransformations) (*GhostAircraft, float32) {
	var ghost *GhostAircraft
	distance := float32(20) // in pixels; don't consider anything farther away

	for _, g := range ghosts {
		pw := transforms.WindowFromLatLongP(g.Position)
		dist := distance2f(pw, mousePosition)
		if dist < distance {
			ghost = g
			distance = dist
		}
	}

	return ghost, distance
}

func (sp *STARSPane) radarSiteId(w *World) string {
	switch sp.radarMode(w) {
	case RadarModeSingle:
		return sp.CurrentPreferenceSet.RadarSiteSelected
	case RadarModeMulti:
		return "MULTI"
	case RadarModeFused:
		return "FUSED"
	default:
		return "UNKNOWN"
	}
}<|MERGE_RESOLUTION|>--- conflicted
+++ resolved
@@ -2489,28 +2489,12 @@
 					return
 				} else if aircraft.TrackingController == "" {
 					status.err = GetSTARSError(ErrSTARSIllegalTrack)
-<<<<<<< HEAD
-				}
-
-				if len(aircraft.PointOutHistory) == 0 {
-					status.clear = true
-					return
-				}
-				var out string
-				for _, callsigns := range aircraft.PointOutHistory {
-					out += fmt.Sprintf("%v ", callsigns)
-				}
-				status.clear = true
-				status.output = out
-				return
-=======
 					return
 				} else {
 					status.output = strings.Join(aircraft.PointOutHistory, " ")
 					status.clear = true
 					return
 				}
->>>>>>> 595d095f
 			}
 			if cmd == "" {
 				ps.AutomaticFDBOffset = !ps.AutomaticFDBOffset
@@ -3848,22 +3832,8 @@
 					return
 				}
 
-<<<<<<< HEAD
-				if len(ac.PointOutHistory) == 0 {
-					status.clear = true
-					return
-				}
-
-				var out string
-				for _, callsigns := range ac.PointOutHistory {
-					out += fmt.Sprintf("%v ", callsigns)
-				}
-				status.clear = true
-				status.output = out
-=======
 				status.output = strings.Join(ac.PointOutHistory, " ")
 				status.clear = true
->>>>>>> 595d095f
 				return
 			}
 
