--- conflicted
+++ resolved
@@ -2081,41 +2081,6 @@
 				status.clear, sp.previewAreaInput, status.err = sp.updateQL(ctx, cmd)
 				return
 			}
-<<<<<<< HEAD
-			for _, c := range ctx.world.Controllers {
-				if c.Callsign == control {
-					positions, input, err := parseQuickLookPositions(ctx.world, c.SectorId)
-					if len(positions) > 0 {
-						ps.QuickLookAll = false
-						for _, pos := range positions {
-							// Toggle
-							match := func(q QuickLookPosition) bool { return q.Id == pos.Id && q.Plus == pos.Plus }
-							matchId := func(q QuickLookPosition) bool { return q.Id == pos.Id }
-							if slices.ContainsFunc(ps.QuickLookPositions, match) {
-								nomatch := func(q QuickLookPosition) bool { return !match(q) }
-								ps.QuickLookPositions = FilterSlice(ps.QuickLookPositions, nomatch)
-							} else if idx := slices.IndexFunc(ps.QuickLookPositions, matchId); idx != -1 {
-								// Toggle plus
-								ps.QuickLookPositions[idx].Plus = !ps.QuickLookPositions[idx].Plus
-							} else {
-								ps.QuickLookPositions = append(ps.QuickLookPositions, pos)
-							}
-						}
-						sort.Slice(ps.QuickLookPositions,
-							func(i, j int) bool { return ps.QuickLookPositions[i].Id < ps.QuickLookPositions[j].Id })
-					}
-
-					if err == nil {
-						status.clear = true
-					} else {
-						status.err = err
-						sp.previewAreaInput = input
-					}
-					return
-				}
-			}
-=======
->>>>>>> 499dc3f7
 		}
 
 	case CommandModeInitiateControl:
@@ -5984,11 +5949,7 @@
 		}
 		sp.Aircraft[ac.Callsign].DatablockType = FullDatablock
 	}
-<<<<<<< HEAD
 	if alts, outside := sp.WarnOutsideAirspace(ctx, ac); outside && !slices.Contains(state.Warnings, "AS") {
-=======
-	if alts, outside := sp.WarnOutsideAirspace(ctx, ac); outside && !slices.Contains(errs, "AS") {
->>>>>>> 499dc3f7
 		altStrs := ""
 		for _, a := range alts {
 			altStrs += fmt.Sprintf("/%d-%d", a[0]/100, a[1]/100)
