--- conflicted
+++ resolved
@@ -1568,12 +1568,8 @@
 		sp.multiFuncPrefix = string(input[0])
 		input = input[1:]
 	}
-<<<<<<< HEAD
-	sp.previewAreaInput += input
-	sp.previewAreaInput = strings.Replace(sp.previewAreaInput, "`", "\u008A", -1)
-=======
 	sp.previewAreaInput += strings.Replace(input, "`", STARSTriangleCharacter, -1)
->>>>>>> dab8fd02
+
 	ps := &sp.CurrentPreferenceSet
 
 	if ctx.keyboard.IsPressed(KeyControl) && len(input) == 1 && unicode.IsDigit(rune(input[0])) {
@@ -1598,20 +1594,10 @@
 	for key := range ctx.keyboard.Pressed {
 		switch key {
 		case KeyBackspace:
-
 			if len(sp.previewAreaInput) > 0 {
-<<<<<<< HEAD
-				if len(sp.previewAreaInput) >= 2 && string(sp.previewAreaInput[len(sp.previewAreaInput)-2]) == "Â" {
-					sp.previewAreaInput = sp.previewAreaInput[:len(sp.previewAreaInput)-2]
-				} else {
-					sp.previewAreaInput = sp.previewAreaInput[:len(sp.previewAreaInput)-1]
-				}
-
-=======
 				// We need to be careful to deal with UTF8 for the triangle...
 				r := []rune(sp.previewAreaInput)
 				sp.previewAreaInput = string(r[:len(r)-1])
->>>>>>> dab8fd02
 			} else {
 				sp.multiFuncPrefix = ""
 			}
@@ -3097,18 +3083,6 @@
 		})
 }
 
-func breakAltitude(initial string) ([2]int, error) {
-	firstInit, err := strconv.Atoi(initial[:3])
-	if err != nil {
-		return [2]int{000, 999}, err
-	}
-	secondInit, err := strconv.Atoi(initial[4:])
-	if err != nil {
-		return [2]int{000, 999}, err
-	}
-	return [2]int{firstInit * 100, secondInit * 100}, nil
-}
-
 // returns the controller responsible for the aircraft given its altitude
 // and route.
 func calculateAirspace(ctx *PaneContext, callsign string) string {
@@ -3273,32 +3247,20 @@
 		switch sp.commandMode {
 		case CommandModeNone:
 			if cmd == "" {
-<<<<<<< HEAD
 				user := ctx.world.GetController(ctx.world.Callsign)
 				if ac.RedirectedHandoff.RedirectedTo == user.SectorId {
 					sp.acceptRedirectedHandoff(ctx, ac.Callsign)
-				}
-				if slices.Contains(ac.RedirectedHandoff.Redirector, user.SectorId) {
+          return
+				} else if slices.Contains(ac.RedirectedHandoff.Redirector, user.SectorId) {
 					sp.recallRedirectedHandoff(ctx, ac.Callsign)
 					return
-				}
-				if ac.RedirectedHandoff.RDIndicator && ac.RedirectedHandoff.RedirectedTo == "" {
-					fmt.Println("slew")
+				} else if ac.RedirectedHandoff.RDIndicator && ac.RedirectedHandoff.RedirectedTo == "" {
 					sp.slewRedirect(ctx, ac.Callsign)
 					return
-				}
-				for _, tcp := range ac.ForceQLControllers {
-					if tcp == ctx.world.Callsign {
-						sp.RemoveForceQL(ctx, ac.Callsign, ctx.world.Callsign)
-					}
-				}
-				if slices.ContainsFunc(sp.CAAircraft, func(ca CAAircraft) bool {
-=======
-				if slices.Contains(ac.ForceQLControllers, ctx.world.Callsign) {
+				} else if slices.Contains(ac.ForceQLControllers, ctx.world.Callsign) {
 					sp.RemoveForceQL(ctx, ac.Callsign, ctx.world.Callsign)
 					return
 				} else if slices.ContainsFunc(sp.CAAircraft, func(ca CAAircraft) bool {
->>>>>>> dab8fd02
 					return (ca.Callsigns[0] == ac.Callsign || ca.Callsigns[1] == ac.Callsign) &&
 						!ca.Acknowledged
 				}) {
@@ -4854,7 +4816,7 @@
 
 	if ps.CoastList.Visible {
 		text := "COAST/SUSPEND"
-		// TODO.
+		// TODO
 		drawList(text, ps.CoastList.Position)
 	}
 
@@ -5957,17 +5919,13 @@
 		field1 := ac.Callsign
 		field2 := "" // TODO: * for MSAW inhibited, etc.
 		field8 := []string{""}
-<<<<<<< HEAD
 		rd := ac.RedirectedHandoff.RDIndicator
-=======
->>>>>>> dab8fd02
 		if _, ok := sp.InboundPointOuts[ac.Callsign]; ok || state.PointedOut {
 			field8 = []string{" PO"}
 		} else if id, ok := sp.OutboundPointOuts[ac.Callsign]; ok {
 			field8 = []string{" PO" + id}
 		} else if _, ok := sp.RejectedPointOuts[ac.Callsign]; ok {
 			field8 = append(field8, " UN")
-<<<<<<< HEAD
 		} else if time.Until(ac.POFlashingEndTime) >= 0 {
 			field8 = append(field8, " PO")
 		} else if redirect := ac.RedirectedHandoff; rd || (redirect.RedirectedTo == user.SectorId ||
@@ -5979,11 +5937,8 @@
 					field8 = []string{" RD"}
 				}
 			}
-=======
-		}
->>>>>>> dab8fd02
-
-		}
+		}
+    
 		// Line 2: fields 3, 4, 5
 		alt := fmt.Sprintf("%03d", (state.TrackAltitude()+50)/100)
 		if state.LostTrack(ctx.world.CurrentTime()) {
@@ -6008,12 +5963,10 @@
 		if ac.HandoffTrackController != "" {
 			if ctrl := ctx.world.GetController(ac.HandoffTrackController); ctrl != nil {
 				if ac.RedirectedHandoff.RedirectedTo != "" {
-
 					field4 = ac.RedirectedHandoff.RedirectedTo[len(ac.RedirectedHandoff.RedirectedTo)-1:]
 				} else {
 					field4 = ctrl.SectorId[len(ctrl.SectorId)-1:]
 				}
-
 			}
 		}
 
@@ -6028,7 +5981,7 @@
 			modifier += "V"
 		} else if sp.isOverflight(ctx, ac) {
 			modifier += "E"
-		} else if modifier == "" {
+		} else {
 			modifier = " "
 		}
 		cat := getRecatCategory(ac)
@@ -6124,13 +6077,6 @@
 	// Handle cases where it should flash
 	now := time.Now()
 	if now.Second()&1 == 0 { // one second cycle
-<<<<<<< HEAD
-		_, pointOut := sp.InboundPointOuts[ac.Callsign]
-		if (ac.HandoffTrackController == w.Callsign && !slices.Contains(ac.RedirectedHandoff.Redirector, userController.SectorId)) || // handing off to us
-			// we handed it off, it was accepted, but we haven't yet acknowledged
-			(state.OutboundHandoffAccepted && now.Before(state.OutboundHandoffFlashEnd)) ||
-			pointOut || ac.RedirectedHandoff.RedirectedTo == userController.SectorId {
-=======
 		if _, pointOut := sp.InboundPointOuts[ac.Callsign]; pointOut {
 			// point out
 			brightness /= 3
@@ -6139,9 +6085,10 @@
 			brightness /= 3
 		} else if state.OutboundHandoffAccepted && now.Before(state.OutboundHandoffFlashEnd) {
 			// we handed it off, it was accepted, but we haven't yet acknowledged
->>>>>>> dab8fd02
 			brightness /= 3
-		}
+		} else if (ac.HandoffTrackController == w.Callsign && !slices.Contains(ac.RedirectedHandoff.Redirector, userController.SectorId)) || { // handing off to us
+			ac.RedirectedHandoff.RedirectedTo == userController.SectorId {
+			brightness /= 3
 	}
 
 	// Check if were the controller being ForceQL
